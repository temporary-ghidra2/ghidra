/* ###
 * IP: GHIDRA
 *
 * Licensed under the Apache License, Version 2.0 (the "License");
 * you may not use this file except in compliance with the License.
 * You may obtain a copy of the License at
 * 
 *      http://www.apache.org/licenses/LICENSE-2.0
 * 
 * Unless required by applicable law or agreed to in writing, software
 * distributed under the License is distributed on an "AS IS" BASIS,
 * WITHOUT WARRANTIES OR CONDITIONS OF ANY KIND, either express or implied.
 * See the License for the specific language governing permissions and
 * limitations under the License.
 */
#include "printc.hh"
#include "funcdata.hh"

// Operator tokens for expressions
//                        token #in prec assoc   optype       space bump
OpToken PrintC::hidden = { "", 1, 70, false, OpToken::hiddenfunction, 0, 0, (OpToken *)0 };
OpToken PrintC::scope = { "::", 2, 70, true, OpToken::binary, 0, 0, (OpToken *)0 };
OpToken PrintC::object_member = { ".", 2, 66, true, OpToken::binary, 0, 0, (OpToken *)0  };
OpToken PrintC::pointer_member = { "->", 2, 66, true, OpToken::binary, 0, 0, (OpToken *)0 };
OpToken PrintC::subscript = { "[]", 2, 66, false, OpToken::postsurround, 0, 0, (OpToken *)0 };
OpToken PrintC::function_call = { "()", 2, 66, false, OpToken::postsurround, 0, 10, (OpToken *)0 };
OpToken PrintC::bitwise_not = { "~", 1, 62, false, OpToken::unary_prefix, 0, 0, (OpToken *)0 };
OpToken PrintC::boolean_not = { "!", 1, 62, false, OpToken::unary_prefix, 0, 0, (OpToken *)0 };
OpToken PrintC::unary_minus = { "-", 1, 62, false, OpToken::unary_prefix, 0, 0, (OpToken *)0 };
OpToken PrintC::unary_plus = { "+", 1, 62, false, OpToken::unary_prefix, 0, 0, (OpToken *)0 };
OpToken PrintC::addressof = { "&", 1, 62, false, OpToken::unary_prefix, 0, 0, (OpToken *)0 };
OpToken PrintC::dereference = { "*", 1, 62, false, OpToken::unary_prefix, 0, 0, (OpToken *)0 };
OpToken PrintC::typecast = { "()", 2, 62, false, OpToken::presurround, 0, 0, (OpToken *)0 };
OpToken PrintC::multiply = { "*", 2, 54, true, OpToken::binary, 1, 0, (OpToken *)0 };
OpToken PrintC::divide = { "/", 2, 54, false, OpToken::binary, 1, 0, (OpToken *)0 };
OpToken PrintC::modulo = { "%", 2, 54, false, OpToken::binary, 1, 0, (OpToken *)0 };
OpToken PrintC::binary_plus = { "+", 2, 50, true, OpToken::binary, 1, 0, (OpToken *)0 };
OpToken PrintC::binary_minus = { "-", 2, 50, false, OpToken::binary, 1, 0, (OpToken *)0 };
OpToken PrintC::shift_left = { "<<", 2, 46, false, OpToken::binary, 1, 0, (OpToken *)0 };
OpToken PrintC::shift_right = { ">>", 2, 46, false, OpToken::binary, 1, 0, (OpToken *)0 };
OpToken PrintC::shift_sright = { ">>", 2, 46, false, OpToken::binary, 1, 0, (OpToken *)0 };
OpToken PrintC::less_than = { "<", 2, 42, false, OpToken::binary, 1, 0, (OpToken *)0 };
OpToken PrintC::less_equal = { "<=", 2, 42, false, OpToken::binary, 1, 0, (OpToken *)0 };
OpToken PrintC::greater_than = { ">", 2, 42, false, OpToken::binary, 1, 0, (OpToken *)0 };
OpToken PrintC::greater_equal = { ">=", 2, 42, false, OpToken::binary, 1, 0, (OpToken *)0 };
OpToken PrintC::equal = { "==", 2, 38, false, OpToken::binary, 1, 0, (OpToken *)0 };
OpToken PrintC::not_equal = { "!=", 2, 38, false, OpToken::binary, 1, 0, (OpToken *)0 };
OpToken PrintC::bitwise_and = { "&", 2, 34, true, OpToken::binary, 1, 0, (OpToken *)0 };
OpToken PrintC::bitwise_xor = { "^", 2, 30, true, OpToken::binary, 1, 0, (OpToken *)0 };
OpToken PrintC::bitwise_or = { "|", 2, 26, true, OpToken::binary, 1, 0, (OpToken *)0 };
OpToken PrintC::boolean_and = { "&&", 2, 22, false, OpToken::binary, 1, 0, (OpToken *)0 };
OpToken PrintC::boolean_xor = { "^^", 2, 20, false, OpToken::binary, 1, 0, (OpToken *)0 };
OpToken PrintC::boolean_or = { "||", 2, 18, false, OpToken::binary, 1, 0, (OpToken *)0 };
OpToken PrintC::assignment = { "=", 2, 14, false, OpToken::binary, 1, 5, (OpToken *)0 };
OpToken PrintC::comma = { ",", 2, 2, true, OpToken::binary, 0, 0, (OpToken *)0 };
OpToken PrintC::new_op = { "", 2, 62, false, OpToken::space, 1, 0, (OpToken *)0 };

// Inplace assignment operators
OpToken PrintC::multequal = { "*=", 2, 14, false, OpToken::binary, 1, 5, (OpToken *)0 };
OpToken PrintC::divequal = { "/=", 2, 14, false, OpToken::binary, 1, 5, (OpToken *)0 };
OpToken PrintC::remequal = { "%=", 2, 14, false, OpToken::binary, 1, 5, (OpToken *)0 };
OpToken PrintC::plusequal = { "+=", 2, 14, false, OpToken::binary, 1, 5, (OpToken *)0 };
OpToken PrintC::minusequal = { "-=", 2, 14, false, OpToken::binary, 1, 5, (OpToken *)0 };
OpToken PrintC::leftequal = { "<<=", 2, 14, false, OpToken::binary, 1, 5, (OpToken *)0 };
OpToken PrintC::rightequal = { ">>=", 2, 14, false, OpToken::binary, 1, 5, (OpToken *)0 };
OpToken PrintC::andequal = { "&=", 2, 14, false, OpToken::binary, 1, 5, (OpToken *)0 };
OpToken PrintC::orequal = { "|=", 2, 14, false, OpToken::binary, 1, 5, (OpToken *)0 };
OpToken PrintC::xorequal = { "^=", 2, 14, false, OpToken::binary, 1, 5, (OpToken *)0 };

// Operator tokens for type expressions
OpToken PrintC::type_expr_space = { "", 2, 10, false, OpToken::space, 1, 0, (OpToken *)0 };
OpToken PrintC::type_expr_nospace = { "", 2, 10, false, OpToken::space, 0, 0, (OpToken *)0 };
OpToken PrintC::ptr_expr = { "*", 1, 62, false, OpToken::unary_prefix, 0, 0, (OpToken *)0 };
OpToken PrintC::ptr_shift_space = { "", 2, 61, false, OpToken::space, 1, 0, (OpToken *)0 };
OpToken PrintC::array_expr = { "[]", 2, 66, false, OpToken::postsurround, 1, 0, (OpToken *)0 };
OpToken PrintC::enum_cat = { "|", 2, 26, true, OpToken::binary, 0, 0, (OpToken *)0 };

// Constructing this registers the capability
PrintCCapability PrintCCapability::printCCapability;

PrintCCapability::PrintCCapability(void)

{
  name = "c-language";
  isdefault = true;
}

PrintLanguage *PrintCCapability::buildLanguage(Architecture *glb)

{
  return new PrintC(glb,name);
}

/// \param g is the Architecture owning this c-language emitter
/// \param nm is the name assigned to this emitter
PrintC::PrintC(Architecture *g,const string &nm) : PrintLanguage(g,nm)

{
  nullToken = "NULL";
  
  // Set the flip tokens
  less_than.negate = &greater_equal;
  less_equal.negate = &greater_than;
  greater_than.negate = &less_equal;
  greater_equal.negate = &less_than;
  equal.negate = &not_equal;
  not_equal.negate = &equal;

  castStrategy = new CastStrategyC();
  resetDefaultsPrintC();
}

/// Push nested components of a data-type declaration onto a stack, so we can access it bottom up
/// \param ct is the data-type being emitted
/// \param typestack will hold the sub-types involved in the displaying the declaration
void PrintC::buildTypeStack(const Datatype *ct,vector<const Datatype *> &typestack)

{
  for(;;) {
    typestack.push_back(ct);
    if (ct->getName().size() != 0)	// This can be a base type
      break;
    if (ct->getMetatype()==TYPE_PTR)
      ct = ((TypePointer *)ct)->getPtrTo();
    else if (ct->getMetatype()==TYPE_ARRAY)
      ct = ((TypeArray *)ct)->getBase();
    else if (ct->getMetatype()==TYPE_CODE) {
      const FuncProto *proto = ((TypeCode *)ct)->getPrototype();
      if (proto != (const FuncProto *)0)
	ct = proto->getOutputType();
      else
	ct = glb->types->getTypeVoid();
    }
    else
      break;			// Some other anonymous type
  }
}

/// Push the comma separated list of data-type declarations onto the RPN stack as
/// part of emitting a given function prototype
/// \param proto is the given function prototype
void PrintC::pushPrototypeInputs(const FuncProto *proto)

{
  int4 sz = proto->numParams();

  if ((sz == 0)&&(!proto->isDotdotdot()))
    pushAtom(Atom("void",syntax,EmitXml::keyword_color));
  else {
    for(int4 i=0;i<sz-1;++i)
      pushOp(&comma,(const PcodeOp *)0); // Print a comma for each parameter (above 1)
    if (proto->isDotdotdot()&&(sz!=0)) // Print comma for dotdotdot (if it is not by itself)
      pushOp(&comma,(const PcodeOp *)0);
    for(int4 i=0;i<sz;++i) {
      ProtoParameter *param = proto->getParam(i);
      pushTypeStart(param->getType(),true);
      pushAtom(Atom("",blanktoken,EmitXml::no_color));
      pushTypeEnd(param->getType());
    }
    if (proto->isDotdotdot()) {
      if (sz != 0)
	pushAtom(Atom("...",syntax,EmitXml::no_color));
      else {
	// In ANSI C, a prototype with empty parens means the parameters are unspecified (not void)
	// In C++, empty parens mean void, we use the ANSI C convention
	pushAtom(Atom("",blanktoken,EmitXml::no_color)); // An empty list of parameters
      }
    }
  }
}

/// Calculate what elements of a given symbol's namespace path are necessary to distinguish
/// it within the current scope. Then print these elements.
/// \param symbol is the given symbol
void PrintC::pushSymbolScope(const Symbol *symbol)

{
  int4 scopedepth;
  if (namespc_strategy == MINIMAL_NAMESPACES)
    scopedepth = symbol->getResolutionDepth(curscope);
  else if (namespc_strategy == ALL_NAMESPACES) {
    if (symbol->getScope() == curscope)
      scopedepth = 0;
    else
      scopedepth = symbol->getResolutionDepth((const Scope *)0);
  }
  else
    scopedepth = 0;
  if (scopedepth != 0) {
    vector<const Scope *> scopeList;
    const Scope *point = symbol->getScope();
    for(int4 i=0;i<scopedepth;++i) {
      scopeList.push_back(point);
      point = point->getParent();
      pushOp(&scope, (PcodeOp *)0);
    }
    for(int4 i=scopedepth-1;i>=0;--i) {
      pushAtom(Atom(scopeList[i]->getName(),syntax,EmitXml::global_color,(PcodeOp *)0,(Varnode *)0));
    }
  }
}

/// Emit the elements of the given function's namespace path that distinguish it within
/// the current scope.
/// \param fd is the given function
void PrintC::emitSymbolScope(const Symbol *symbol)

{
  int4 scopedepth;
  if (namespc_strategy == MINIMAL_NAMESPACES)
    scopedepth = symbol->getResolutionDepth(curscope);
  else if (namespc_strategy == ALL_NAMESPACES) {
    if (symbol->getScope() == curscope)
      scopedepth = 0;
    else
      scopedepth = symbol->getResolutionDepth((const Scope *)0);
  }
  else
    scopedepth = 0;
  if (scopedepth != 0) {
    vector<const Scope *> scopeList;
    const Scope *point = symbol->getScope();
    for(int4 i=0;i<scopedepth;++i) {
      scopeList.push_back(point);
      point = point->getParent();
    }
    for(int4 i=scopedepth-1;i>=0;--i) {
      emit->print(scopeList[i]->getName().c_str(), EmitXml::global_color);
      emit->print(scope.print, EmitXml::no_color);
    }
  }
}

/// Store off array sizes for printing after the identifier
/// \param ct is the data-type to push
/// \param noident is \b true if an identifier will not be pushed as part of the declaration
void PrintC::pushTypeStart(const Datatype *ct,bool noident)

{
  // Find the root type (the one with an identifier) and layout
  // the stack of types, so we can access in reverse order
  vector<const Datatype *> typestack;
  buildTypeStack(ct,typestack);

  ct = typestack.back();	// The base type
  OpToken *tok;

  int4 tsstart = typestack.size() - 2; //The start typestack index

  if (noident && (typestack.size()==1))
    tok = &type_expr_nospace;
  else
    tok = &type_expr_space;

  if (ct->getName().size()==0) {	// Check for anonymous type
    // We could support a struct or enum declaration here
    string name = genericTypeName(ct);
    pushOp(tok,(const PcodeOp *)0);
    pushAtom(Atom(name,typetoken,EmitXml::type_color,ct));
  }
  else {
    pushOp(tok,(const PcodeOp *)0);
    pushAtom(Atom(ct->getName(),typetoken,EmitXml::type_color,ct));
  }
  for(int4 i=tsstart;i>=0;--i) {
    ct = typestack[i];
    if (ct->getMetatype() == TYPE_PTR) {
      const TypePointer *pt = (const TypePointer*) ct;
      pushMod();
      setMod(force_hex); 
      if (pt->getShiftOffset() != 0) pushOp(&ptr_shift_space,(const PcodeOp *)0);
      pushOp(&ptr_expr,(const PcodeOp *)0);
      if (pt->getShiftOffset() > 0) {
        pushOp(&unary_plus,(const PcodeOp *)0);
        push_integer(pt->getShiftOffset(),sizeof(intb),true,
          (const Varnode *)0,(const PcodeOp *)0);
      }
      else if(pt->getShiftOffset() < 0) {
        pushOp(&unary_minus,(const PcodeOp *)0);
        push_integer(-pt->getShiftOffset(),sizeof(intb),true,
          (const Varnode *)0,(const PcodeOp *)0);
      }
      popMod();
    }
    else if (ct->getMetatype() == TYPE_ARRAY)
      pushOp(&array_expr,(const PcodeOp *)0);
    else if (ct->getMetatype() == TYPE_CODE)
      pushOp(&function_call,(const PcodeOp *)0);
    else {
      clear();
      throw LowlevelError("Bad type expression");
    }
  }
}

/// Because the front-ends were pushed on
/// base-type -> final-modifier, the tail-ends are pushed on
/// final-modifier -> base-type.
/// The tail-ends amount to
///   - array subscripts      . [ # ] and
///   - function parameters   . ( paramlist )
///
/// \param ct is the data-type being pushed
void PrintC::pushTypeEnd(const Datatype *ct)

{
  pushMod();
  setMod(force_dec);
  
  for(;;) {
    if (ct->getName().size() != 0)	// This is the base type
      break;
    if (ct->getMetatype()==TYPE_PTR)
      ct = ((const TypePointer *)ct)->getPtrTo();
    else if (ct->getMetatype()==TYPE_ARRAY) {
      const TypeArray *ctarray = (const TypeArray *)ct;
      ct = ctarray->getBase();
      push_integer(ctarray->numElements(),4,false,
		   (const Varnode *)0,(const PcodeOp *)0);
    }
    else if (ct->getMetatype()==TYPE_CODE) {
      const TypeCode *ctcode = (const TypeCode *)ct;
      const FuncProto *proto = ctcode->getPrototype();
      if (proto != (const FuncProto *)0) {
	pushPrototypeInputs(proto);
	ct = proto->getOutputType();
      }
      else
	// An empty list of parameters
	pushAtom(Atom("",blanktoken,EmitXml::no_color));
    }
    else
      break;			// Some other anonymous type
  }

  popMod();
}

/// An expression involving a LOAD or STORE can sometimes be emitted using
/// \e array syntax (or \e field \e member syntax). This method determines
/// if this kind of syntax is appropriate or if a '*' operator is required.
/// \param vn is the root of the pointer expression (feeding into LOAD or STORE)
/// \return \b false if '*' syntax is required, \b true if some other syntax is used
bool PrintC::checkArrayDeref(const Varnode *vn) const

{
  const PcodeOp *op;

  if (!vn->isImplied()) return false;
  if (!vn->isWritten()) return false;
  op = vn->getDef();
  if (op->code()==CPUI_SEGMENTOP) {
    vn = op->getIn(2);
    if (!vn->isImplied()) return false;
    if (!vn->isWritten()) return false;
    op = vn->getDef();
  }
  if ((op->code()!=CPUI_PTRSUB)&&(op->code()!=CPUI_PTRADD)) return false;
  return true;
}

/// This is used for expression that require functional syntax, where the name of the
/// function is the name of the operator. The inputs to the p-code op form the roots
/// of the comma separated list of \e parameters within the syntax.
/// \param op is the given PcodeOp
void PrintC::opFunc(const PcodeOp *op)

{
  pushOp(&function_call,op);
  // Using function syntax but don't markup the name as
  // a normal function call
  string nm = op->getOpcode()->getOperatorName(op);
  pushAtom(Atom(nm,optoken,EmitXml::no_color,op));
  if (op->numInput() > 0) {
    for(int4 i=0;i<op->numInput()-1;++i)
      pushOp(&comma,op);
  // implied vn's pushed on in reverse order for efficiency
  // see PrintLanguage::pushVnImplied
    for(int4 i=op->numInput()-1;i>=0;--i)
      pushVnImplied(op->getIn(i),op,mods);
  }
  else				// Push empty token for void
    pushAtom(Atom("",blanktoken,EmitXml::no_color));
}

void PrintC::opArrFunc(const PcodeOp *op)
{
  pushOp(&function_call,op);
  string nm = op->getOpcode()->getOperatorName(op);
  pushAtom(Atom(nm,optoken,EmitXml::no_color,op));
<<<<<<< HEAD
  bool outArr = op->getOut()->getHigh()->getType()->getMetatype() != TYPE_ARRAY;
  bool in0Arr = op->getIn(0)->getHigh()->getType()->getMetatype() != TYPE_ARRAY;
  ostringstream s;
  string name = "TOARR";
  if (outArr)
    pushOp(&comma,op);
  if (op->numInput() == 2) {
    pushOp(&comma,op);
    if (in0Arr) {
      pushOp(&function_call,op);
      s << name << op->getIn(0)->getSize();
      pushAtom(Atom(s.str(),optoken,EmitXml::no_color,op));
      s.str("");
    }
    bool in1Arr = (op->getIn(1)->getHigh()->getType()->getMetatype() != TYPE_ARRAY) && (nm.substr(0,6) == "CONCAT");
    if (in1Arr) {
      pushVnImplied(op->getIn(0),op,mods);
      pushOp(&function_call,op);
      s << name << op->getIn(1)->getSize();
      pushAtom(Atom(s.str(),optoken,EmitXml::no_color,op));
      pushVnImplied(op->getIn(1),op,mods);
    }
    else {
      pushVnImplied(op->getIn(1),op,mods);
      pushVnImplied(op->getIn(0),op,mods);
    }
  }
  else {
    if (in0Arr) {
      pushOp(&function_call,op);
      s << name << op->getIn(0)->getSize();
      pushAtom(Atom(s.str(),optoken,EmitXml::no_color,op));
    }
    pushVnImplied(op->getIn(0),op,mods);
  }
  if (outArr)
    pushType(op->getOut()->getHigh()->getType());
=======
  if (op->numInput() == 2) {
    pushOp(&comma,op);
    if (op->getOut()->getHigh()->getType()->getMetatype() == TYPE_ARRAY) {
      pushVnImplied(op->getIn(1),op,mods);
      pushVnImplied(op->getIn(0),op,mods);
    }
    else {
      pushVnImplied(op->getIn(0),op,mods);
      pushOp(&comma,op);
      pushVnImplied(op->getIn(1),op,mods);
      pushType(op->getOut()->getHigh()->getType());
    }
  }
  else {
    if (op->getOut()->getHigh()->getType()->getMetatype() == TYPE_ARRAY)
      pushVnImplied(op->getIn(0),op,mods);
    else {
      pushOp(&comma,op);
      pushVnImplied(op->getIn(0),op,mods);
      pushType(op->getOut()->getHigh()->getType());
    }
  }
>>>>>>> 16d69fde
}

void PrintC::opConv(const PcodeOp *op)

{
  pushOp(&function_call,op);
  pushAtom(Atom("CONVERT",optoken,EmitXml::no_color,op));
  pushOp(&comma,op);
  pushVnImplied(op->getIn(0),op,mods);
  pushType(op->getOut()->getHigh()->getType());
}

/// The syntax represents the given op using a standard c-language cast.  The data-type
/// being cast to is obtained from the output variable of the op. The input expression is
/// also recursively pushed.
/// \param op is the given PcodeOp
void PrintC::opTypeCast(const PcodeOp *op)

{
  if (!option_nocasts && op->getOut()->getHigh()->getType()->getName() != op->getIn(0)->getHigh()->getType()->getName()) {
    pushOp(&function_call,op);
    pushAtom(Atom("CAST",optoken,EmitXml::no_color,op));
    pushOp(&comma,op);
    pushVnImplied(op->getIn(0),op,mods);
    pushType(op->getOut()->getHigh()->getType());
  }
  else
    pushVnImplied(op->getIn(0),op,mods);
}

/// The syntax represents the given op using a function with one input,
/// where the function name is not printed. The input expression is simply printed
/// without adornment inside the larger expression, with one minor difference.
/// The hidden operator protects against confusing evaluation order between
/// the operators inside and outside the hidden function.  If both the inside
/// and outside operators are the same associative token, the hidden token
/// makes sure the inner expression is surrounded with parentheses.
/// \param op is the given PcodeOp
void PrintC::opHiddenFunc(const PcodeOp *op)

{
  pushOp(&hidden,op);
  pushVnImplied(op->getIn(0),op,mods);
}

void PrintC::opCopy(const PcodeOp *op)

{
  pushVnImplied(op->getIn(0),op,mods);
}

void PrintC::opLoad(const PcodeOp *op)

{
  bool usearray = checkArrayDeref(op->getIn(1));
  uint4 m = mods;
  if (usearray&&(!isSet(force_pointer)))
    m |= print_load_value;
  else {
    pushOp(&dereference,op);
  }
  pushVnImplied(op->getIn(1),op,m);
}

void PrintC::opStore(const PcodeOp *op)

{
  bool usearray;

  // We assume the STORE is a statement
  uint4 m = mods;
  pushOp(&assignment,op);	// This is an assignment
  usearray = checkArrayDeref(op->getIn(1));
  if (usearray && (!isSet(force_pointer)))
    m |= print_store_value;
  else {
    pushOp(&dereference,op);
  }
  // implied vn's pushed on in reverse order for efficiency
  // see PrintLanguage::pushVnImplied
  pushVnImplied(op->getIn(2),op,mods);
  pushVnImplied(op->getIn(1),op,m);
}

void PrintC::opBranch(const PcodeOp *op)

{
  if (isSet(flat)) {
    // Assume the BRANCH is a statement
    emit->tagOp("goto",EmitXml::keyword_color,op);
    emit->spaces(1);
    pushVnImplied(op->getIn(0),op,mods);
  }
}

/// Print the branching condition:
///   - If it is the first condition, print \b if
///   - If there is no block structure, print \b goto
///
/// \param op is the CBRANCH PcodeOp
void PrintC::opCbranch(const PcodeOp *op)

{
  // FIXME:  This routine shouldn't emit directly
  bool yesif = isSet(flat);
  bool yesparen = !isSet(comma_separate);
  bool booleanflip = op->isBooleanFlip();
  uint4 m = mods;

  if (yesif) {			// If not printing block structure
    emit->tagOp("if",EmitXml::keyword_color,op);
    emit->spaces(1);
    if (op->isFallthruTrue()) {	// and the fallthru is the true branch
      booleanflip = !booleanflip; // print negation of condition
      m |= falsebranch;	  // and print the false (non-fallthru) branch
    }
  }
  int4 id;
  if (yesparen)
    id = emit->openParen('(');
  else
    id = emit->openGroup();
  if (booleanflip) {
    if (checkPrintNegation(op->getIn(1))) {
      m |= PrintLanguage::negatetoken;
      booleanflip = false;
    }
  }
  if (booleanflip)
    pushOp(&boolean_not,op);
  pushVnImplied(op->getIn(1),op,m);
  // Make sure stack is clear before emitting more
  recurse();
  if (yesparen)
    emit->closeParen(')',id);
  else
    emit->closeGroup(id);

  if (yesif) {
    emit->spaces(1);
    emit->print("goto",EmitXml::keyword_color);
    emit->spaces(1);
    pushVnImplied(op->getIn(0),op,mods);
  }
}

void PrintC::opBranchind(const PcodeOp *op)

{
  // FIXME:  This routine shouldn't emit directly
  emit->tagOp("switch",EmitXml::keyword_color,op);	// Print header for switch
  int4 id = emit->openParen('(');
  pushVnImplied(op->getIn(0),op,mods);
  recurse();
  emit->closeParen(')',id);
}

void PrintC::opCall(const PcodeOp *op)

{
  pushOp(&function_call,op);
  const Varnode *callpoint = op->getIn(0);
  FuncCallSpecs *fc;
  if (callpoint->getSpace()->getType()==IPTR_FSPEC) {
    fc = FuncCallSpecs::getFspecFromConst(callpoint->getAddr());
    if (fc->getName().size()==0) {
      string name = genericFunctionName(fc->getEntryAddress());
      pushAtom(Atom(name,functoken,EmitXml::funcname_color,op,(const Funcdata *)0));
    }
    else {
      Funcdata *fd = fc->getFuncdata();
      if (fd != (Funcdata *)0)
	pushSymbolScope(fd->getSymbol());
      pushAtom(Atom(fc->getName(),functoken,EmitXml::funcname_color,op,(const Funcdata *)0));
    }
  }
  else {
    clear();
    throw LowlevelError("Missing function callspec");
  }
  // TODO: Cannot hide "this" on a direct call until we print the whole
  // thing with the proper C++ method invocation format. Otherwise the output
  // gives no indication of what object has a method being called.
  // int4 skip = getHiddenThisSlot(op, fc);
  int4 skip = -1;
  int4 count = op->numInput() - 1;	// Number of parameter expressions printed
  count -= (skip < 0) ? 0 : 1;		// Subtract one if "this" is hidden
  if (count > 0) {
    for(int4 i=0;i<count-1;++i)
      pushOp(&comma,op);
    // implied vn's pushed on in reverse order for efficiency
    // see PrintLanguage::pushVnImplied
    for(int4 i=op->numInput()-1;i>=1;--i) {
      if (i == skip) continue;
      pushVnImplied(op->getIn(i),op,mods);
    }
  }
  else				// Push empty token for void
    pushAtom(Atom("",blanktoken,EmitXml::no_color));
}

void PrintC::opCallind(const PcodeOp *op)

{
  pushOp(&function_call,op);
  pushOp(&dereference,op);
  const Funcdata *fd = op->getParent()->getFuncdata();
  FuncCallSpecs *fc = fd->getCallSpecs(op);
  if (fc == (FuncCallSpecs *)0)
    throw LowlevelError("Missing indirect function callspec");
  int4 skip = getHiddenThisSlot(op, fc);
  int4 count = op->numInput() - 1;
  count -= (skip < 0) ? 0 : 1;
  if (count > 1) {	// Multiple parameters
    pushVnImplied(op->getIn(0),op,mods);
    for(int4 i=0;i<count-1;++i)
      pushOp(&comma,op);
    // implied vn's pushed on in reverse order for efficiency
    // see PrintLanguage::pushVnImplied
    for(int4 i=op->numInput()-1;i>=1;--i) {
      if (i == skip) continue;
      pushVnImplied(op->getIn(i),op,mods);
    }
  }
  else if (count == 1) {	// One parameter
    if (skip == 1)
      pushVnImplied(op->getIn(2),op,mods);
    else
      pushVnImplied(op->getIn(1),op,mods);
    pushVnImplied(op->getIn(0),op,mods);
  }
  else {			// A void function
    pushVnImplied(op->getIn(0),op,mods);
    pushAtom(Atom("",blanktoken,EmitXml::no_color));
  }
}

void PrintC::opCallother(const PcodeOp *op)

{
  string nm = op->getOpcode()->getOperatorName(op);
  pushOp(&function_call,op);
  pushAtom(Atom(nm,optoken,EmitXml::funcname_color,op));
  if (op->numInput() > 1) {
    for(int4 i=1;i<op->numInput()-1;++i)
      pushOp(&comma,op);
  // implied vn's pushed on in reverse order for efficiency
  // see PrintLanguage::pushVnImplied
    for(int4 i=op->numInput()-1;i>=1;--i)
      pushVnImplied(op->getIn(i),op,mods);
  }
  else				// Push empty token for void
    pushAtom(Atom("",blanktoken,EmitXml::no_color));
}

void PrintC::opConstructor(const PcodeOp *op,bool withNew)

{
  Datatype *dt;
  if (withNew) {
    const PcodeOp *newop = op->getIn(1)->getDef();
    const Varnode *outvn = newop->getOut();
    pushOp(&new_op,newop);
    pushAtom(Atom("new",optoken,EmitXml::keyword_color,newop,outvn));
    dt = outvn->getType();
  }
  else {
    const Varnode *thisvn = op->getIn(1);
    dt = thisvn->getType();
  }
  if (dt->getMetatype() == TYPE_PTR) {
    dt = ((TypePointer *)dt)->getPtrTo();
  }
  string name = dt->getName();
  pushOp(&function_call,op);
  pushAtom(Atom(name,optoken,EmitXml::funcname_color,op));
  // implied vn's pushed on in reverse order for efficiency
  // see PrintLanguage::pushVnImplied
  if (op->numInput()>3) {	// Multiple (non-this) parameters
    for(int4 i=2;i<op->numInput()-1;++i)
      pushOp(&comma,op);
    for(int4 i=op->numInput()-1;i>=2;--i)
      pushVnImplied(op->getIn(i),op,mods);
  }
  else if (op->numInput()==3) {	// One parameter
    pushVnImplied(op->getIn(2),op,mods);
  }
  else {			// A void function
    pushAtom(Atom("",blanktoken,EmitXml::no_color));
  }
}

void PrintC::opReturn(const PcodeOp *op)

{
  string nm;
  switch(op->getHaltType()) {
  default:			// The most common case, plain return
  // FIXME:  This routine shouldn't emit directly
    emit->tagOp("return",EmitXml::keyword_color,op);
    if (op->numInput()>1) {
      emit->spaces(1);
      pushVnImplied(op->getIn(1),op,mods);
    }
    return;
  case PcodeOp::noreturn:	// Previous instruction does not exit
  case PcodeOp::halt:		// Process halts
    nm = "halt";
    break;
  case PcodeOp::badinstruction:
    nm = "halt_baddata";	// CPU executes bad instruction
    break;
  case PcodeOp::unimplemented:	// instruction is unimplemented
    nm = "halt_unimplemented";
    break;
  case PcodeOp::missing:	// Did not analyze this instruction
    nm = "halt_missing";
    break;
  }
  pushOp(&function_call,op);
  pushAtom(Atom(nm,optoken,EmitXml::funcname_color,op));
  pushAtom(Atom("",blanktoken,EmitXml::no_color));
}

void PrintC::opIntZext(const PcodeOp *op,const PcodeOp *readOp)

{
  if (castStrategy->isZextCast(op->getOut()->getHigh()->getType(),op->getIn(0)->getHigh()->getType())) {
    if (option_hide_exts && castStrategy->isExtensionCastImplied(op,readOp))
      opHiddenFunc(op);
    else
      opConv(op);
  }
  else
    opArrFunc(op);
}

void PrintC::opIntSext(const PcodeOp *op,const PcodeOp *readOp)

{
  if (castStrategy->isSextCast(op->getOut()->getHigh()->getType(),op->getIn(0)->getHigh()->getType())) {
    if (option_hide_exts && castStrategy->isExtensionCastImplied(op,readOp))
      opHiddenFunc(op);
    else
      opConv(op);
  }
  else
    opArrFunc(op);
}

/// Print the BOOL_NEGATE but check for opportunities to flip the next operator instead
/// \param op is the BOOL_NEGATE PcodeOp
void PrintC::opBoolNegate(const PcodeOp *op)

{
  if (isSet(negatetoken)) {	// Check if we are negated by a previous BOOL_NEGATE
    unsetMod(negatetoken);	// If so, mark that negatetoken is consumed
    pushVnImplied(op->getIn(0),op,mods); // Don't print ourselves, but print our input unmodified
  }
  else if (checkPrintNegation(op->getIn(0))) { // If the next operator can be flipped
    pushVnImplied(op->getIn(0),op,mods|negatetoken); // Don't print ourselves, but print a modified input
  }
  else {
    pushOp(&boolean_not,op);	// Otherwise print ourselves
    pushVnImplied(op->getIn(0),op,mods); // And print our input
  }
}

void PrintC::opSubpiece(const PcodeOp *op)

{
  if (castStrategy->isSubpieceCast(op->getOut()->getHigh()->getType(),
				   op->getIn(0)->getHigh()->getType(),
				   (uint4)op->getIn(1)->getOffset()))
    opConv(op);
  else
    opArrFunc(op);
}

void PrintC::opPtradd(const PcodeOp *op)

{
  bool printval = isSet(print_load_value|print_store_value);
  uint4 m = mods & ~(print_load_value|print_store_value);
  if (!printval) {
    TypePointer *tp = (TypePointer *)op->getIn(0)->getHigh()->getType();
    if (tp->getMetatype() == TYPE_PTR) {
      if (tp->getPtrTo()->getMetatype() == TYPE_ARRAY)
	printval = true;
    }
  }
  if (printval)			// Use array notation if we need value
    pushOp(&subscript,op);
  else				// just a '+'
    pushOp(&binary_plus,op);
  // implied vn's pushed on in reverse order for efficiency
  // see PrintLanguage::pushVnImplied
  pushVnImplied(op->getIn(1),op,m);
  pushVnImplied(op->getIn(0),op,m);
}

static bool isValueFlexible(const Varnode *vn)

{
  if ((vn->isImplied())&&(vn->isWritten())) {
    const PcodeOp *def = vn->getDef();
    if (def->code() == CPUI_PTRSUB) return true;
    if (def->code() == CPUI_PTRADD) return true;
  }
  return false;
}

/// We need to distinguish between the following cases:
///  - ptr->        struct spacebase or array
///  - valueoption  on/off   (from below)
///  - valueflex    yes/no   (can we turn valueoption above?)
///
/// Then the printing breaks up into the following table:
/// \code
///         val flex   |   val flex   |   val flex   |   val flex
///         off  yes       off   no        on  yes        on   no
///
/// struct  &( ).name      &( )->name     ( ).name       ( )->name
/// spcbase n/a            &name          n/a            name
/// array   ( )            *( )           ( )[0]         *( )[0]
/// \endcode
/// The '&' is dropped if the output type is an array
/// \param op is the PTRSUB PcodeOp
void PrintC::opPtrsub(const PcodeOp *op)

{
  TypePointer *ptype;
  Datatype *ct;
  const Varnode *in0;
  bool valueon,flex,arrayvalue;
  uint4 m;

  in0 = op->getIn(0);
  ptype = (TypePointer *)in0->getHigh()->getType();
  if (ptype->getMetatype() != TYPE_PTR) {
    clear();
    throw LowlevelError("PTRSUB off of non-pointer type");
  }
  ct = ptype->getPtrTo();
  m = mods & ~(print_load_value|print_store_value); // Current state of mods
  valueon = (mods & (print_load_value|print_store_value)) != 0;
  flex = isValueFlexible(in0);

  if (ct->getMetatype() == TYPE_STRUCT) {
    uintb suboff = op->getIn(1)->getOffset();	// How far into container
    suboff = AddrSpace::addressToByte(suboff,ptype->getWordSize());
    string fieldname;
    Datatype *fieldtype;
    int4 fieldoffset;
    int4 newoff;
    const TypeField *fld = ((TypeStruct *)ct)->getField((int4)suboff,0,&newoff);
    if (fld == (const TypeField *)0) {
      if (ct->getSize() <= suboff) {
	clear();
	throw LowlevelError("PTRSUB out of bounds into struct");
      }
      // Try to match the Ghidra's default field name from DataTypeComponent.getDefaultFieldName
      ostringstream s;
      s << "field_0x" << hex << suboff;
      fieldname = s.str();
      fieldtype = (Datatype *)0;
      fieldoffset = suboff;
    }
    else {
      fieldname = fld->name;
      fieldtype = fld->type;
      fieldoffset = fld->offset;
    }
    arrayvalue = false;
    // The '&' is dropped if the output type is an array
    if ((fieldtype != (Datatype *)0)&&(fieldtype->getMetatype()==TYPE_ARRAY)) {
      arrayvalue = valueon;	// If printing value, use [0]
      valueon = true;		// Don't print &
    }
    
    if (!valueon) {		// Printing an ampersand
      if (flex) {		// EMIT  &( ).name
	pushOp(&addressof,op);
	pushOp(&object_member,op);
	pushVnImplied(in0,op,m | print_load_value);
	pushAtom(Atom(fieldname,fieldtoken,EmitXml::no_color,ct,fieldoffset));
      }
      else {			// EMIT  &( )->name
	pushOp(&addressof,op);
	pushOp(&pointer_member,op);
	pushVnImplied(in0,op,m);
	pushAtom(Atom(fieldname,fieldtoken,EmitXml::no_color,ct,fieldoffset));
      }
    }
    else {			// Not printing an ampersand
      if (arrayvalue)
	pushOp(&subscript,op);
      if (flex) {		// EMIT  ( ).name
	pushOp(&object_member,op);
	pushVnImplied(in0,op,m | print_load_value);
	pushAtom(Atom(fieldname,fieldtoken,EmitXml::no_color,ct,fieldoffset));
      }
      else {			// EMIT  ( )->name
	pushOp(&pointer_member,op);
	pushVnImplied(in0,op,m);
	pushAtom(Atom(fieldname,fieldtoken,EmitXml::no_color,ct,fieldoffset));
      }
      if (arrayvalue)
	push_integer(0,4,false,(Varnode *)0,op);
    }
  }
  else if (ct->getMetatype() == TYPE_SPACEBASE) {
    HighVariable *high = op->getIn(1)->getHigh();
    Symbol *symbol = high->getSymbol();
    arrayvalue = false;
    if (symbol != (Symbol *)0) {
      ct = symbol->getType();
	   // The '&' is dropped if the output type is an array
      if (ct->getMetatype()==TYPE_ARRAY) {
	arrayvalue = valueon;	// If printing value, use [0]
	valueon = true;		// If printing ptr, don't use &
      }
      else if (ct->getMetatype()==TYPE_CODE)
	valueon = true;		// If printing ptr, don't use &
    }
    if (!valueon) {		// EMIT  &name
      pushOp(&addressof,op);
    }
    else {			// EMIT  name
      if (arrayvalue)
	pushOp(&subscript,op);
    }
    if (symbol == (Symbol *)0) {
      TypeSpacebase *sb = (TypeSpacebase *)ct;
      Address addr = sb->getAddress(op->getIn(1)->getOffset(),in0->getSize(),op->getAddr());
      pushUnnamedLocation(addr,(Varnode *)0,op);
    }
    else {
      int4 off = high->getSymbolOffset();
      if (off == 0)
	pushSymbol(symbol,(Varnode *)0,op);
      else {
	// If this "value" is getting used as a storage location
	// we can't use a cast in its description, so turn off
	// casting when printing the partial symbol
	//	Datatype *exttype = ((mods & print_store_value)!=0) ? (Datatype *)0 : ct;
	pushPartialSymbol(symbol,off,0,(Varnode *)0,op,(Datatype *)0);
      }
    }
    if (arrayvalue)
      push_integer(0,4,false,(Varnode *)0,op);
  }
  else if (ct->getMetatype() == TYPE_ARRAY) {
    if (op->getIn(1)->getOffset() != 0) {
      clear();
      throw LowlevelError("PTRSUB with non-zero offset into array type");
    }
  // We are treating array as a structure
  // and this PTRSUB(*,0) represents changing
  // to treating it as a pointer to its element type
    if (!valueon) {
      if (flex) {		// EMIT  ( )
				// (*&struct->arrayfield)[i]
				// becomes struct->arrayfield[i]
	pushVnImplied(in0,op,m);
      }
      else {			// EMIT  *( )
	pushOp(&dereference,op);
	pushVnImplied(in0,op,m);
      }
    }
    else {
      if (flex) {		// EMIT  ( )[0]
	pushOp(&subscript,op);
	pushVnImplied(in0,op,m);
	push_integer(0,4,false,(Varnode *)0,op);
      }
      else {			// EMIT  (* )[0]
	pushOp(&subscript,op);
	pushOp(&dereference,op);
	pushVnImplied(in0,op,m);
	push_integer(0,4,false,(Varnode *)0,op);
      }
    }
  }
  else {
    clear();
    throw LowlevelError("PTRSUB off of non structured pointer type");
  }
}

/// - slot 0 is the spaceid constant
/// - slot 1 is the segment, we could conceivably try to annotate the segment here
/// - slot 2 is the pointer we are really interested in printing
///
/// \param op is the SEGMENTOP PcodeOp
void PrintC::opSegmentOp(const PcodeOp *op)

{
  pushVnImplied(op->getIn(2),op,mods);
}

void PrintC::opCpoolRefOp(const PcodeOp *op)

{
  const Varnode *outvn = op->getOut();
  const Varnode *vn0 = op->getIn(0);
  vector<uintb> refs;
  for(int4 i=1;i<op->numInput();++i)
    refs.push_back(op->getIn(i)->getOffset());
  const CPoolRecord *rec = glb->cpool->getRecord(refs);
  if (rec == (const CPoolRecord *)0) {
    pushAtom(Atom("UNKNOWNREF",syntax,EmitXml::const_color,op,outvn));
  }
  else {
    switch(rec->getTag()) {
    case CPoolRecord::string_literal:
      {
	ostringstream str;
	int4 len = rec->getByteDataLength();
	if (len > 2048)
	  len = 2048;
	str << '\"';
	escapeCharacterData(str,rec->getByteData(),len,1,false);
	if (len == rec->getByteDataLength())
	  str << '\"';
	else {
	  str << "...\"";
	}
	pushAtom(Atom(str.str(),vartoken,EmitXml::const_color,op,outvn));
	break;
      }
    case CPoolRecord::class_reference:
      pushAtom(Atom(rec->getToken(),vartoken,EmitXml::type_color,op,outvn));
      break;
    case CPoolRecord::instance_of:
      {
	Datatype *dt = rec->getType();
	while(dt->getMetatype() == TYPE_PTR) {
	  dt = ((TypePointer *)dt)->getPtrTo();
	}
	pushOp(&function_call,op);
	pushAtom(Atom(rec->getToken(),functoken,EmitXml::funcname_color,op,outvn));
	pushOp(&comma,(const PcodeOp *)0);
	pushVnImplied(vn0,op,mods);
	pushAtom(Atom(dt->getName(),syntax,EmitXml::type_color,op,outvn));
	break;
      }
    case CPoolRecord::primitive:		// Should be eliminated
    case CPoolRecord::pointer_method:
    case CPoolRecord::pointer_field:
    case CPoolRecord::array_length:
    case CPoolRecord::check_cast:
    default:
      {
	Datatype *ct = rec->getType();
	EmitXml::syntax_highlight color = EmitXml::var_color;
	if (ct->getMetatype() == TYPE_PTR) {
	  ct = ((TypePointer *) ct)->getPtrTo();
	  if (ct->getMetatype() == TYPE_CODE)
	    color = EmitXml::funcname_color;
	}
	if (vn0->isConstant()) {// If this is NOT relative to an object reference
	  pushAtom(Atom(rec->getToken(), vartoken, color, op, outvn));
	}
	else {
	  pushOp(&pointer_member, op);
	  pushVnImplied(vn0, op, mods);
	  pushAtom(Atom(rec->getToken(), syntax, color, op, outvn));
	}
	break;
      }
    }
  }
}

void PrintC::opNewOp(const PcodeOp *op)

{
  const Varnode *outvn = op->getOut();
  const Varnode *vn0 = op->getIn(0);
  if (op->numInput() == 2) {
    const Varnode *vn1 = op->getIn(1);
    if (!vn0->isConstant()) {
      // Array allocation form
      pushOp(&new_op,op);
      pushAtom(Atom("new",optoken,EmitXml::keyword_color,op,outvn));
      string name;
      if (outvn == (const Varnode *)0) {	// Its technically possible, for new result to be unused
	name = "<unused>";
      }
      else {
	Datatype *dt = outvn->getType();
	while (dt->getMetatype() == TYPE_PTR) {
	  dt = ((TypePointer *)dt)->getPtrTo();
	}
	name = dt->getName();
      }
      pushOp(&subscript,op);
      pushAtom(Atom(name,optoken,EmitXml::type_color,op));
      pushVnImplied(vn1,op,mods);
      return;
    }
  }
  // This printing is used only if the 'new' operator doesn't feed directly into a constructor
  pushOp(&function_call,op);
  pushAtom(Atom("new",optoken,EmitXml::keyword_color,op,outvn));
  pushVnImplied(vn0,op,mods);
}

void PrintC::opInsertOp(const PcodeOp *op)

{
  opFunc(op);	// If no other way to print it, print as functional operator
}

void PrintC::opExtractOp(const PcodeOp *op)

{
  opFunc(op);	// If no other way to print it, print as functional operator
}

/// \brief Push a constant with an integer data-type to the RPN stack
///
/// Various checks are made to see if the integer should be printed as an \e equate
/// symbol or if there is other overriding information about what format it should be printed in.
/// In any case, a final determination of the format is made and the integer is pushed as
/// a single token.
/// \param val is the given integer value
/// \param sz is the size (in bytes) to associate with the integer
/// \param sign is set to \b true if the integer should be treated as a signed value
/// \param vn is the Varnode holding the value
/// \param op is the PcodeOp using the value
void PrintC::push_integer(uintb val,int4 sz,bool sign,
			  const Varnode *vn,const PcodeOp *op)
{
  bool print_negsign;
  bool force_unsigned_token;
  uint4 displayFormat = 0;

  force_unsigned_token = false;
  if ((vn != (const Varnode *)0)&&(!vn->isAnnotation())) {
    Symbol *sym = vn->getHigh()->getSymbol();
    if (sym != (Symbol *)0) {
      if (sym->isNameLocked() && (sym->getCategory() == 1)) {
	if (pushEquate(val,sz,(EquateSymbol *)sym,vn,op))
	  return;
      }
      displayFormat = sym->getDisplayFormat();
    }
  }
  if (sign) { // Print the constant as signed
    uintb mask = calc_mask(sz);
    uintb flip = val^mask;
    print_negsign = (flip < val);
    if (print_negsign)
      val = flip+1;
  }
  else {
    print_negsign = false;
    if (vn != (const Varnode *)0)
      force_unsigned_token = vn->isUnsignedPrint();
  }

				// Figure whether to print as hex or decimal
  if (displayFormat != 0) {
    // Format is forced by the Symbol
  }
  else if ((mods & force_hex)!=0) {
    displayFormat = Symbol::force_hex;
  }
  else if ((val<=10)||((mods & force_dec))) {
    displayFormat = Symbol::force_dec;
  }
  else {			// Otherwise decide if dec or hex is more natural
    displayFormat = (PrintLanguage::mostNaturalBase(val)==16) ? Symbol::force_hex : Symbol::force_dec;
  }

  ostringstream t;
  if (print_negsign)
    t << '-';
  if (displayFormat == Symbol::force_hex)
    t << hex << "0x" << val;
  else if (displayFormat == Symbol::force_dec)
    t << dec << val;
  else if (displayFormat == Symbol::force_oct)
    t << oct << '0' << val;
  else if (displayFormat == Symbol::force_char) {
    int4 internalSize = 4;
    if (val < 256)
      internalSize = 1;
    else if (val < 65536)
      internalSize = 2;
    if ((internalSize==1)&&((val<7)||(val>0x7e)||((val>13)&&(val<0x20)))) { // not a good character constant
      t << dec << val;		// Just emit as decimal
    }
    else {
      if (doEmitWideCharPrefix() && internalSize > 1)
        t << 'L';			// Print symbol indicating wide character
      t << '\'';			// char is surrounded with single quotes
      printUnicode(t,(int4)val);
      t << '\'';
    }
  }
  else {	// Must be Symbol::force_bin
    t << "0b";
    formatBinary(t, val);
  }
  if (force_unsigned_token)
    t << 'U';			// Force unsignedness explicitly

  if (vn==(const Varnode *)0)
    pushAtom(Atom(t.str(),syntax,EmitXml::const_color,op));
  else
    pushAtom(Atom(t.str(),vartoken,EmitXml::const_color,op,vn));
}

/// \brief Push a constant with a floating-point data-type to the RPN stack
///
/// The encoding is drawn from the underlying Translate object, and the print
/// properties are checked for formatting overrides.  In any case, a format
/// is decided upon, and the constant is pushed as a single token.
/// \param val is the given encoded floating-point value
/// \param sz is the size (in bytes) of the encoded value
/// \param vn is the Varnode holding the value
/// \param op is the PcodeOp using the value
void PrintC::push_float(uintb val,int4 sz,const Varnode *vn,const PcodeOp *op)
{
  string token;

  const FloatFormat *format = glb->translate->getFloatFormat(sz);
  if (format == (const FloatFormat *)0) {
    token = "FLOAT_UNKNOWN";
  }
  else {
    FloatFormat::floatclass type;
    double floatval = format->getHostFloat(val,&type);
    if (type == FloatFormat::infinity) {
      if (format->extractSign(val))
	token = "-INFINITY";
      else
	token = "INFINITY";
    }
    else if (type == FloatFormat::nan) {
      if (format->extractSign(val))
	token = "-NAN";
      else
	token = "NAN";
    }
    else {
      ostringstream t;
      if ((mods & force_scinote)!=0) {
	t.setf( ios::scientific ); // Set to scientific notation
	t.precision(format->getDecimalPrecision()-1);
	t << floatval;
	token = t.str();
      }
      else {
	// Try to print "minimal" accurate representation of the float
	t.unsetf( ios::floatfield );	// Use "default" notation
	t.precision(format->getDecimalPrecision());
	t << floatval;
	token = t.str();
	bool looksLikeFloat = false;
	for(int4 i=0;i<token.size();++i) {
	  char c = token[i];
	  if (c == '.' || c == 'e') {
	    looksLikeFloat = true;
	    break;
	  }
	}
	if (!looksLikeFloat) {
	  token += ".0";	// Force token to look like a floating-point value
	}
      }
    }
  }
  if (vn==(const Varnode *)0)
    pushAtom(Atom(token,syntax,EmitXml::const_color,op));
  else
    pushAtom(Atom(token,vartoken,EmitXml::const_color,op,vn));
}

void PrintC::printUnicode(ostream &s,int4 onechar) const

{
  if (unicodeNeedsEscape(onechar)) {
    switch(onechar) {		// Special escape characters
    case 0:
      s << "\\0";
      return;
    case 7:
      s << "\\a";
      return;
    case 8:
      s << "\\b";
      return;
    case 9:
      s << "\\t";
      return;
    case 10:
      s << "\\n";
      return;
    case 11:
      s << "\\v";
      return;
    case 12:
      s << "\\f";
      return;
    case 13:
      s << "\\r";
      return;
    case 92:
      s << "\\\\";
      return;
    case '"':
      s << "\\\"";
      return;
    case '\'':
      s << "\\\'";
      return;
    }
    // Generic unicode escape
    if (onechar < 256) {
      s << "\\x" << setfill('0') << setw(2) << hex << onechar;
    }
    else if (onechar < 65536) {
      s << "\\x" << setfill('0') << setw(4) << hex << onechar;
    }
    else
      s << "\\x" << setfill('0') << setw(8) << hex << onechar;
    return;
  }
  StringManager::writeUtf8(s, onechar);		// emit normally
}

void PrintC::pushType(const Datatype *ct)

{
  pushTypeStart(ct,true);				// Print type (as if for a cast)
  pushAtom(Atom("",blanktoken,EmitXml::no_color));
  pushTypeEnd(ct);
}

/// \brief Push a \b true or \b false token to the RPN stack
///
/// A single Atom representing the boolean value is emitted
/// \param val is the boolean value (non-zero for \b true)
/// \param ct is the data-type associated with the value
/// \param vn is the Varnode holding the value
/// \param op is the PcodeOp using the value
void PrintC::pushBoolConstant(uintb val,const TypeBase *ct,
				 const Varnode *vn,
				 const PcodeOp *op)
{
  if (val != 0)
    pushAtom(Atom("true",vartoken,EmitXml::const_color,op,vn));
  else
    pushAtom(Atom("false",vartoken,EmitXml::const_color,op,vn));
}

/// \brief Return \b true if this language requires a prefix when expressing \e wide characters
///
/// The c-language standard requires that strings (and character constants) made up of \e wide
/// character elements have an 'L' prefix added before the quote characters.  Other related languages
/// may not do this.  Having this as a virtual method lets derived languages to tailor their strings
/// while still using the basic PrintC functionality
/// \return \b true if a prefix should be printed
bool PrintC::doEmitWideCharPrefix(void) const
{
  return true;
}

/// \brief Print a quoted (unicode) string at the given address.
///
/// Data for the string is obtained directly from the LoadImage.  The bytes are checked
/// for appropriate unicode encoding and the presence of a terminator. If all these checks
/// pass, the string is emitted.
/// \param s is the output stream to print to
/// \param addr is the address of the string data within the LoadImage
/// \param charType is the underlying character data-type
/// \return \b true if a proper string was found and printed to the stream
bool PrintC::printCharacterConstant(ostream &s,const Address &addr,Datatype *charType) const

{
  StringManager *manager = glb->stringManager;

  // Retrieve UTF8 version of string
  bool isTrunc = false;
  const vector<uint1> &buffer(manager->getStringData(addr, charType, isTrunc));
  if (buffer.empty())
    return false;
  if (doEmitWideCharPrefix() && charType->getSize() > 1 && !charType->isOpaqueString())
    s << 'L';			// Print symbol indicating wide character
  s << '"';
  escapeCharacterData(s,buffer.data(),buffer.size(),1,glb->translate->isBigEndian());
  if (isTrunc)
    s << "...\" /* TRUNCATED STRING LITERAL */";
  else
    s << '"';

  return true;
}

/// For the given CALL op, if a "this" pointer exists and needs to be hidden because
/// of the print configuration, return the Varnode slot corresponding to the "this".
/// Otherwise return -1.
/// \param op is the given CALL PcodeOp
/// \param fc is the function prototype corresponding to the CALL
/// \return the "this" Varnode slot or -1
int4 PrintC::getHiddenThisSlot(const PcodeOp *op,FuncProto *fc)

{
  int4 numInput = op->numInput();
  if (isSet(hide_thisparam) && fc->hasThisPointer()) {
    for(int4 i=1;i<numInput-1;++i) {
      ProtoParameter *param = fc->getParam(i-1);
      if (param != (ProtoParameter *)0 && param->isThisPointer())
	return i;
    }
    if (numInput >= 2) {
      ProtoParameter *param = fc->getParam(numInput-2);
      if (param != (ProtoParameter *)0 && param->isThisPointer())
	return numInput - 1;
    }
  }
  return -1;
}

void PrintC::resetDefaultsPrintC(void)

{
  option_convention = true;
  option_hide_exts = true;
  option_inplace_ops = false;
  option_nocasts = false;
  option_NULL = false;
  option_unplaced = false;
  setCStyleComments();
}

/// \brief Push a single character constant to the RPN stack
///
/// For C, a character constant is usually emitted as the character in single quotes.
/// Handle unicode, wide characters, etc. Characters come in with the compiler's raw encoding.
/// \param val is the constant value
/// \param ct is data-type attached to the value
/// \param vn is the Varnode holding the value
/// \param op is the PcodeOp using the value
void PrintC::pushCharConstant(uintb val,const TypeChar *ct,const Varnode *vn,const PcodeOp *op)

{
  ostringstream t;
  if ((ct->getSize()==1)&&(val >= 0x80)) {
    // For byte characters, the encoding is assumed to be ASCII, UTF-8, or some other
    // code-page that extends ASCII. At 0x80 and above, we cannot treat the value as a
    // unicode code-point. Its either part of a multi-byte UTF-8 encoding or an unknown
    // code-page value. In either case, we print it as an integer.
    push_integer(val,1,true,vn,op);
  }
  else {
    // From here we assume, the constant value is a direct unicode code-point.
    // The value could be an illegal code-point (surrogates or beyond the max code-point),
    // but this will just be emitted as an escape sequence.
    if (doEmitWideCharPrefix() && ct->getSize() > 1)
      t << 'L';			// Print symbol indicating wide character
    t << '\'';			// char is surrounded with single quotes
    printUnicode(t,(int4)val);
    t << '\'';
    pushAtom(Atom(t.str(),vartoken,EmitXml::const_color,op,vn));
  }
}

/// \brief Push an enumerated value to the RPN stack
///
/// Handle cases where the value is built out of multiple named elements of the
/// enumeration or where the value cannot be expressed using named elements
/// \param val is the enumerated value being pushed
/// \param ct is the enumerated data-type attached to the value
/// \param vn is the Varnode holding the value
/// \param op is the PcodeOp using the value
void PrintC::pushEnumConstant(uintb val,const TypeEnum *ct,
				 const Varnode *vn,
				 const PcodeOp *op)
{
  vector<string> valnames;

  bool complement = ct->getMatches(val,valnames);
  if (valnames.size() > 0) {
    if (complement)
      pushOp(&bitwise_not,op);
    for(int4 i=valnames.size()-1;i>0;--i)
      pushOp(&enum_cat,op);
    for(int4 i=0;i<valnames.size();++i)
      pushAtom(Atom(valnames[i],vartoken,EmitXml::const_color,op,vn));
  }
  else {
    push_integer(val,ct->getSize(),false,vn,op);
    //    ostringstream s;
    //    s << "BAD_ENUM(0x" << hex << val << ")";
    //    pushAtom(Atom(s.str(),vartoken,EmitXml::const_color,op,vn));
  }
}

/// \brief Attempt to push a quoted string representing a given constant pointer onto the RPN stack
///
/// Check if the constant pointer refers to character data that can be emitted as a quoted string.
/// If so push the string, if not return \b false to indicate a token was not pushed
/// \param val is the value of the given constant pointer
/// \param ct is the pointer data-type attached to the value
/// \param vn is the Varnode holding the value
/// \param op is the PcodeOp using the value
/// \return \b true if a quoted string was pushed to the RPN stack
bool PrintC::pushPtrCharConstant(uintb val,const TypePointer *ct,const Varnode *vn,const PcodeOp *op)

{
  if (val==0) return false;
  AddrSpace *spc = glb->getDefaultDataSpace();
  uintb fullEncoding;
  Address stringaddr = glb->resolveConstant(spc,val,ct->getSize(),op->getAddr(),fullEncoding);
  if (stringaddr.isInvalid()) return false;
  if (!glb->symboltab->getGlobalScope()->isReadOnly(stringaddr,1,Address()))
    return false;	     // Check that string location is readonly

  ostringstream str;
  Datatype *subct = ct->getPtrTo();
  if (!printCharacterConstant(str,stringaddr,subct))
    return false;		// Can we get a nice ASCII string

  pushAtom(Atom(str.str(),vartoken,EmitXml::const_color,op,vn));
  return true;
}

/// \brief Attempt to push a function name representing a constant pointer onto the RPN stack
///
/// Given the pointer value, try to look up the function at that address and push
/// the function's name as a single Atom.
/// \param val is the given constant pointer value
/// \param ct is the pointer data-type attached to the value
/// \param vn is the Varnode holding the value
/// \param op is the PcodeOp using the value
/// \return \b true if a name was pushed to the RPN stack, return \b false otherwise
bool PrintC::pushPtrCodeConstant(uintb val,const TypePointer *ct,
				    const Varnode *vn,
				    const PcodeOp *op)
{
  AddrSpace *spc = glb->getDefaultCodeSpace();
  Funcdata *fd = (Funcdata *)0;
  val = AddrSpace::addressToByte(val,spc->getWordSize());
  fd = glb->symboltab->getGlobalScope()->queryFunction( Address(spc,val));
  if (fd != (Funcdata *)0) {
    pushAtom(Atom(fd->getName(),functoken,EmitXml::funcname_color,op,fd));
    return true;
  }
  return false;
}

void PrintC::pushConstant(uintb val,const Datatype *ct,
			    const Varnode *vn,
			    const PcodeOp *op)
{
  Datatype *subtype;
  switch(ct->getMetatype()) {
  case TYPE_UINT:
    if (ct->isCharPrint())
      pushCharConstant(val,(TypeChar *)ct,vn,op);
    else if (ct->isEnumType())
      pushEnumConstant(val,(TypeEnum *)ct,vn,op);
    else
      push_integer(val,ct->getSize(),false,vn,op);
    return;
  case TYPE_INT:
    if (ct->isCharPrint())
      pushCharConstant(val,(TypeChar *)ct,vn,op);
    else if (ct->isEnumType())
      pushEnumConstant(val,(TypeEnum *)ct,vn,op);
    else
      push_integer(val,ct->getSize(),true,vn,op);
    return;
  case TYPE_UNKNOWN:
    push_integer(val,ct->getSize(),false,vn,op);
    return;
  case TYPE_BOOL:
    pushBoolConstant(val,(const TypeBase *)ct,vn,op);
    return;
  case TYPE_VOID:
    clear();
    throw LowlevelError("Cannot have a constant of type void");
  case TYPE_PTR:
    if (option_NULL&&(val==0)) { // A null pointer
      pushAtom(Atom(nullToken,vartoken,EmitXml::var_color,op,vn));
      return;
    }
    subtype = ((TypePointer *)ct)->getPtrTo();
    if (subtype->isCharPrint()) {
      if (pushPtrCharConstant(val,(const TypePointer *)ct,vn,op))
	return;
    }
    else if (subtype->getMetatype()==TYPE_CODE) {
      if (pushPtrCodeConstant(val,(const TypePointer *)ct,vn,op))
	return;
    }
    break;
  case TYPE_FLOAT:
    push_float(val,ct->getSize(),vn,op);
    return;
  case TYPE_SPACEBASE:
  case TYPE_CODE:
  case TYPE_ARRAY:
  case TYPE_STRUCT:
    break;
  }
  // Default printing
  if (!option_nocasts) {
    pushOp(&typecast,op);
    pushType(ct);
  }
  pushMod();
  if (!isSet(force_dec))
    setMod(force_hex);
  push_integer(val,ct->getSize(),false,vn,op);
  popMod();
}

bool PrintC::pushEquate(uintb val,int4 sz,const EquateSymbol *sym,const Varnode *vn,const PcodeOp *op)

{
  uintb mask = calc_mask(sz);
  uintb baseval = sym->getValue();
  uintb modval = baseval & mask;
  if (modval != baseval) {					// If 1-bits are getting masked
    if (sign_extend(modval,sz,sizeof(uintb)) != baseval)	// make sure we only mask sign extension bits
      return false;
  }
  if (modval == val) {
    pushSymbol(sym,vn,op);
    return true;
  }
  modval = (~baseval) & mask;
  if (modval == val) {		// Negation
    pushOp(&bitwise_not,(const PcodeOp *)0);
    pushSymbol(sym,vn,op);
    return true;
  }
  modval = (-baseval) & mask;
  if (modval == val) {		// twos complement
    pushOp(&unary_minus,(const PcodeOp *)0);
    pushSymbol(sym,vn,op);
    return true;
  }
  modval = (baseval + 1) & mask;
  if (modval == val) {
    pushOp(&binary_plus,(const PcodeOp *)0);
    pushSymbol(sym,vn,op);
    push_integer(1, sz, false, (const Varnode *)0, (const PcodeOp *)0);
    return true;
  }
  modval = (baseval - 1) & mask;
  if (modval == val) {
    pushOp(&binary_minus,(const PcodeOp *)0);
    pushSymbol(sym,vn,op);
    push_integer(1, sz, false, (const Varnode *)0, (const PcodeOp *)0);
    return true;
  }
  return false;
}

void PrintC::pushAnnotation(const Varnode *vn,const PcodeOp *op)

{
  const Scope *scope = op->getParent()->getFuncdata()->getScopeLocal();
  int4 size = 0;
  if (op->code() == CPUI_CALLOTHER) {
  // This construction is for volatile CALLOTHERs where the input annotation is the original address
  // of the volatile access
    int4 userind = (int4)op->getIn(0)->getOffset();
    VolatileWriteOp *vw_op = glb->userops.getVolatileWrite();
    VolatileReadOp *vr_op = glb->userops.getVolatileRead();
    if (userind == vw_op->getIndex()) {	// Annotation from a volatile write
      size = op->getIn(2)->getSize(); // Get size from the 3rd parameter of write function
    }
    else if (userind == vr_op->getIndex()) {
      const Varnode *outvn = op->getOut();
      if (outvn != (const Varnode *)0)
	size = op->getOut()->getSize(); // Get size from output of read function
      else
	size = 1;
    }
  }
  SymbolEntry *entry;
  if (size != 0)
    entry = scope->queryContainer(vn->getAddr(),size,op->getAddr());
  else {
    entry = scope->queryContainer(vn->getAddr(),1,op->getAddr());
    if (entry != (SymbolEntry *)0)
      size = entry->getSize();
    else
      size = vn->getSize();
  }
  
  if (entry != (SymbolEntry *)0) {
    if (entry->getSize() == size)
      pushSymbol(entry->getSymbol(),vn,op);
    else {
      int4 symboloff = vn->getOffset() - entry->getFirst();
      pushPartialSymbol(entry->getSymbol(),symboloff,size,vn,op,(Datatype *)0);
    }
  }
  else {
    string regname = glb->translate->getRegisterName(vn->getSpace(),vn->getOffset(),size);
    if (regname.empty()) {
      Datatype *ct = glb->types->getBase(size,TYPE_UINT);
      pushConstant(AddrSpace::byteToAddress(vn->getOffset(),vn->getSpace()->getWordSize()),ct,vn,op);
    }
    else
      pushAtom(Atom(regname,vartoken,EmitXml::var_color,op,vn));
  }
}

void PrintC::pushSymbol(const Symbol *sym,const Varnode *vn,const PcodeOp *op)

{
  EmitXml::syntax_highlight tokenColor;
  if (sym->getScope()->isGlobal())
    tokenColor = EmitXml::global_color;
  else if (sym->getCategory() == 0)
    tokenColor = EmitXml::param_color;
  else
    tokenColor = EmitXml::var_color;
  pushSymbolScope(sym);
  if (sym->hasMergeProblems() && vn != (Varnode *)0) {
    HighVariable *high = vn->getHigh();
    if (high->isUnmerged()) {
      ostringstream s;
      s << sym->getName();
      SymbolEntry *entry = high->getSymbolEntry();
      if (entry != (SymbolEntry *)0) {
	s << '$' << dec << entry->getSymbol()->getMapEntryPosition(entry);
      }
      else
	s << "$$";
      pushAtom(Atom(s.str(),vartoken,tokenColor,op,vn));
      return;
    }
  }
  pushAtom(Atom(sym->getName(),vartoken,tokenColor,op,vn));
}

void PrintC::pushUnnamedLocation(const Address &addr,
				   const Varnode *vn,const PcodeOp *op)
{
  ostringstream s;
  s << addr.getSpace()->getName();
  addr.printRaw(s);
  pushAtom(Atom(s.str(),vartoken,EmitXml::var_color,op,vn));
}

void PrintC::pushPartialSymbol(const Symbol *sym,int4 off,int4 sz,
			       const Varnode *vn,const PcodeOp *op,
			       Datatype *outtype)
{
  // We need to print "bottom up" in order to get parentheses right
  // I.e. we want to print globalstruct.arrayfield[0], rather than
  //                       globalstruct.(arrayfield[0])
  vector<PartialSymbolEntry> stack;
  Datatype *finalcast = (Datatype *)0;
  bool skipBase = false;
  
  Datatype *ct = sym->getType();

  while(ct != (Datatype *)0) {
    if (((sz==0)||(sz==ct->getSize()))&&(off==0))
      break;			// Found the full partial
    bool succeeded = false;
    if (ct->getMetatype()==TYPE_STRUCT) {
      const TypeField *field;
      field = ((TypeStruct *)ct)->getField(off,sz,&off);
      if (field != (const TypeField *)0) {
	stack.push_back(PartialSymbolEntry());
	PartialSymbolEntry &entry( stack.back() );
	entry.token = &object_member;
	entry.field = field;
	entry.parent = ct;
	entry.fieldname = field->name;
	entry.hilite = EmitXml::no_color;
	ct = field->type;
	succeeded = true;
      }
    }
    else if (ct->getMetatype() == TYPE_ARRAY) {
      int4 el;
      Datatype *arrayof = ((TypeArray *)ct)->getSubEntry(off,sz,&off,&el);
      if (arrayof != (Datatype *)0) {
	stack.push_back(PartialSymbolEntry());
	PartialSymbolEntry &entry( stack.back() );
	entry.token = &subscript;
	ostringstream s;
	s << dec << el;
	entry.fieldname = s.str();
	entry.field = (const TypeField *)0;
	entry.hilite = EmitXml::const_color;
	ct = arrayof;
	succeeded = true;
      }
    }
    else if ((outtype != (Datatype *)0)&&
	     castStrategy->isSubpieceCastEndian(outtype,ct,off,
					  sym->getFirstWholeMap()->getAddr().getSpace()->isBigEndian())) {
      // Treat truncation as SUBPIECE style cast
      finalcast = outtype;
      ct = (Datatype *)0;
      succeeded = true;
    }
    if (!succeeded) {		// Subtype was not good
      pushOp(&function_call,op);
      ostringstream s;
      s << "SUB" << sym->getType()->getSize() << '_' << sz;
      pushAtom(Atom(s.str(),optoken,EmitXml::no_color,op));
<<<<<<< HEAD
      s.str("");
      pushOp(&comma,op);
      if (sym->getType()->getMetatype() != TYPE_ARRAY) {
        pushOp(&function_call,op);
        s << "TOARR" << sym->getType()->getSize();
        pushAtom(Atom(s.str(),optoken,EmitXml::no_color,op));
        s.str("");
      }
      pushSymbol(sym,vn,op);
      s << off;
      if (outtype->getMetatype() == TYPE_ARRAY)
        pushAtom(Atom(s.str(),vartoken,EmitXml::const_color,op,vn));
      else {
        pushOp(&comma,op);
        pushAtom(Atom(s.str(),vartoken,EmitXml::const_color,op,vn));
=======
      pushOp(&comma,op);
      pushSymbol(sym,vn,op);
      ostringstream val;
      val << off;
      if (outtype->getMetatype() == TYPE_ARRAY)
        pushAtom(Atom(val.str(),vartoken,EmitXml::const_color,op,vn));
      else {
        pushOp(&comma,op);
        pushAtom(Atom(val.str(),vartoken,EmitXml::const_color,op,vn));
>>>>>>> 16d69fde
        pushType(outtype);
      }
      ct = (Datatype *)0;
      skipBase = true;
    }
  }

  if ((finalcast != (Datatype *)0)&&(!option_nocasts)) {
    pushOp(&typecast,op);
    pushType(finalcast);
  }
  // Push these on the RPN stack in reverse order
  for(int4 i=stack.size()-1;i>=0;--i)
    pushOp(stack[i].token,op);
  if (!skipBase)
    pushSymbol(sym,vn,op);	// Push base symbol name
  for(int4 i=0;i<stack.size();++i) {
    const TypeField *field = stack[i].field;
    if (field == (const TypeField *)0)
      pushAtom(Atom(stack[i].fieldname,syntax,stack[i].hilite,op));
    else
      pushAtom(Atom(stack[i].fieldname,fieldtoken,stack[i].hilite,stack[i].parent,field->offset));
  }
}

void PrintC::pushMismatchSymbol(const Symbol *sym,int4 off,int4 sz,
				const Varnode *vn,const PcodeOp *op)
{
  if (off==0) {
  // The most common situation is when a user sees a reference
  // to a variable and forces a symbol to be there but guesses
  // the type (or size) incorrectly
  // The address of the symbol is correct, but the size is too small

  // We prepend an underscore to indicate a close
  // but not quite match
    string name = '_'+sym->getName();
    pushAtom(Atom(name,vartoken,EmitXml::var_color,op,vn));
  }
  else
    pushUnnamedLocation(vn->getAddr(),vn,op);
}

/// Print all the components making up the data-type, using the \b struct keyword
/// \param ct is the structure data-type
void PrintC::emitStructDefinition(const TypeStruct *ct)

{
  vector<TypeField>::const_iterator iter;

  if (ct->getName().size()==0) {
    clear();
    throw LowlevelError("Trying to save unnamed structure");
  }

  emit->tagLine();
  emit->print("typedef struct",EmitXml::keyword_color);
  emit->spaces(1);
  int4 id = emit->startIndent();
  emit->print("{");
  emit->tagLine();
  iter = ct->beginField();
  while(iter!=ct->endField()) {
    pushTypeStart((*iter).type,false);
    pushAtom(Atom((*iter).name,syntax,EmitXml::var_color));
    pushTypeEnd((*iter).type);
    iter++;
    if (iter != ct->endField()) {
      emit->print(","); // Print comma separator
      emit->tagLine();
    }
  }
  emit->stopIndent(id);
  emit->tagLine();
  emit->print("}");
  emit->spaces(1);
  emit->print(ct->getName().c_str());
  emit->print(";");
}

/// Print all the named values making up the data-type, using the \b enum keyword
/// \param ct is the enumerated data-type
void PrintC::emitEnumDefinition(const TypeEnum *ct)

{
  map<uintb,string>::const_iterator iter;

  if (ct->getName().size()==0) {
    clear();
    throw LowlevelError("Trying to save unnamed enumeration");
  }

  pushMod();
  bool sign = (ct->getMetatype() == TYPE_INT);
  emit->tagLine();
  emit->print("typedef enum",EmitXml::keyword_color);
  emit->spaces(1);
  int4 id = emit->startIndent();
  emit->print("{");
  emit->tagLine();
  iter = ct->beginEnum();
  while(iter!=ct->endEnum()) {
    emit->print((*iter).second.c_str(),EmitXml::const_color);
    emit->spaces(1);
    emit->print("=",EmitXml::no_color);
    emit->spaces(1);
    push_integer((*iter).first,ct->getSize(),sign,(Varnode *)0,
		 (PcodeOp *)0);
    recurse();
    emit->print(";");
    ++iter;
    if (iter != ct->endEnum())
      emit->tagLine();
  }
  popMod();
  emit->stopIndent(id);
  emit->tagLine();
  emit->print("}");
  emit->spaces(1);
  emit->print(ct->getName().c_str());
  emit->print(";");
}

/// In C, when printing a function prototype, the function's output data-type is displayed first
/// as a type declaration, where the function name acts as the declaration's identifier.
/// This method emits the declaration in preparation for this.
/// \param proto is the function prototype object
/// \param fd is the (optional) Funcdata object providing additional meta-data about the function
void PrintC::emitPrototypeOutput(const FuncProto *proto,
				 const Funcdata *fd)
{
  PcodeOp *op;
  Varnode *vn;

  if (fd != (const Funcdata *)0) {
    op = fd->getFirstReturnOp();
    if (op != (PcodeOp *)0 && op->numInput() < 2)
      op = (PcodeOp *)0;
  }
  else
    op = (PcodeOp *)0;

  Datatype *outtype = proto->getOutputType();
  if ((outtype->getMetatype()!=TYPE_VOID)&&(op != (PcodeOp *)0))
    vn = op->getIn(1);
  else
    vn = (Varnode *)0;
  int4 id = emit->beginReturnType(vn);
  pushType(outtype);
  recurse();
  emit->endReturnType(id);
}

/// This emits the individual type declarations of the input parameters to the function as a
/// comma separated list.
/// \param proto is the given prototype of the function
void PrintC::emitPrototypeInputs(const FuncProto *proto)

{
  int4 sz = proto->numParams();
  
  if (sz == 0)
    emit->print("void",EmitXml::keyword_color);
  else {
    bool printComma = false;
    for(int4 i=0;i<sz;++i) {
      if (printComma)
	emit->print(",");
      ProtoParameter *param = proto->getParam(i);
      if (isSet(hide_thisparam) && param->isThisPointer())
	continue;
      Symbol *sym = param->getSymbol();
      printComma = true;
      if (sym != (Symbol *)0)
	emitVarDecl(sym);
      else {
	// Emit type without name, if there is no backing symbol
	pushTypeStart(param->getType(),true);
	pushAtom(Atom("",blanktoken,EmitXml::no_color));
	pushTypeEnd(param->getType());
	recurse();
      }
    }
  }
  if (proto->isDotdotdot()) {
    if (sz != 0)
      emit->print(",");
    emit->print("...");
  }
}

/// A formal variable declaration is emitted for every symbol in the given
/// function scope. I.e. all local variables are declared.
/// \param fd is the function being emitted
void PrintC::emitLocalVarDecls(const Funcdata *fd)

{
  bool notempty = false;

  if (emitScopeVarDecls(fd->getScopeLocal(),-1))
    notempty = true;
  ScopeMap::const_iterator iter,enditer;
  iter = fd->getScopeLocal()->childrenBegin();
  enditer = fd->getScopeLocal()->childrenEnd();
  while(iter!=enditer) {
    Scope *l1 = (*iter).second;
    if (emitScopeVarDecls(l1,-1))
      notempty = true;
    ++iter;
  }

  if (notempty)
    emit->tagLine();
}

/// This emits an entire statement rooted at a given operation. All associated expressions
/// on the right-hand and left-hand sides are recursively emitted. Depending on the current
/// printing properties, the statement is usually terminated with ';' character.
/// \param inst is the given root PcodeOp of the statement
void PrintC::emitStatement(const PcodeOp *inst)

{
  int4 id = emit->beginStatement(inst);
  emitExpression(inst);
  emit->endStatement(id);
  if (!isSet(comma_separate))
    emit->print(";");
}

/// \brief Emit a statement representing an unstructured branch
///
/// Given the type of unstructured branch, with source and destination blocks,
/// construct a statement with the appropriate c-language keyword (\b goto, \b break, \b continue)
/// representing a control-flow branch between the blocks.
/// \param bl is the source block
/// \param exp_bl is the destination block (which may provide a label)
/// \param type is the given type of the branch
void PrintC::emitGotoStatement(const FlowBlock *bl,const FlowBlock *exp_bl,
			       uint4 type)

{
  int4 id = emit->beginStatement(bl->lastOp());
  switch(type) {
  case FlowBlock::f_break_goto:
    emit->print("break",EmitXml::keyword_color);
    break;
  case FlowBlock::f_continue_goto:
    emit->print("continue",EmitXml::keyword_color);
    break;
  case FlowBlock::f_goto_goto:
    emit->print("goto",EmitXml::keyword_color);
    emit->spaces(1);
    emitLabel(exp_bl);
    break;
  }
  emit->print(";");
  emit->endStatement(id);
}

void PrintC::resetDefaults(void)

{
  PrintLanguage::resetDefaults();
  resetDefaultsPrintC();
}

void PrintC::adjustTypeOperators(void)

{
  scope.print = "::";
  shift_right.print = ">>";
  TypeOp::selectJavaOperators(glb->inst,false);
}

void PrintC::setCommentStyle(const string &nm)

{
  if ((nm=="c")||
      ( (nm.size()>=2)&&(nm[0]=='/')&&(nm[1]=='*')))
    setCStyleComments();
  else if ((nm=="cplusplus")||
	   ( (nm.size()>=2)&&(nm[0]=='/')&&(nm[1]=='/')))
    setCPlusPlusStyleComments();
  else
    throw LowlevelError("Unknown comment style. Use \"c\" or \"cplusplus\"");
}

/// \brief Emit the definition of the given data-type
///
/// This is currently limited to a 'struct' or 'enum' definitions. The
/// definition is emitted so that name associated with data-type object
/// will be associated with the definition (in anything that parses it)
/// \param ct is the given data-type
void PrintC::emitTypeDefinition(const Datatype *ct)

{
#ifdef CPUI_DEBUG
  if (!isStackEmpty()) {
    clear();
    throw LowlevelError("Expression stack not empty at beginning of emit");
  }
#endif
  if (ct->getMetatype() == TYPE_STRUCT)
    emitStructDefinition((const TypeStruct *)ct);
  else if (ct->isEnumType())
    emitEnumDefinition((const TypeEnum *)ct);
  else {
    clear();
    throw LowlevelError("Unsupported typedef");
  }
}

bool PrintC::checkPrintNegation(const Varnode *vn)

{
  if (!vn->isImplied()) return false;
  if (!vn->isWritten()) return false;
  const PcodeOp *op = vn->getDef();
  bool reorder = false;
  OpCode opc = get_booleanflip(op->code(),reorder); // This is the set of ops that can be negated as a token
  if (opc == CPUI_MAX)
    return false;
  return true;
}

void PrintC::docTypeDefinitions(const TypeFactory *typegrp)

{
  vector<Datatype *> deporder;
  vector<Datatype *>::iterator iter;

  typegrp->dependentOrder(deporder); // Put things in resolvable order
  for(iter=deporder.begin();iter!=deporder.end();++iter) {
    if ((*iter)->isCoreType()) continue;
    emitTypeDefinition(*iter);
  }
}

/// Check that the given p-code op has an \e in-place token form and if the first input and the output
/// are references to  the same variable. If so, emit the expression using the \e in-place token.
/// \param op is the given PcodeOp
/// \return \b true if the expression was emitted (as in-place), or \b false if not emitted at all
bool PrintC::emitInplaceOp(const PcodeOp *op)

{
  OpToken *tok;
  switch(op->code()) {
  case CPUI_INT_MULT:
    tok = &multequal;
    break;
  case CPUI_INT_DIV:
  case CPUI_INT_SDIV:
    tok = &divequal;
    break;
  case CPUI_INT_REM:
  case CPUI_INT_SREM:
    tok = &remequal;
    break;
  case CPUI_INT_ADD:
    tok = &plusequal;
    break;
  case CPUI_INT_SUB:
    tok = &minusequal;
    break;
  case CPUI_INT_LEFT:
    tok = &leftequal;
    break;
  case CPUI_INT_RIGHT:
  case CPUI_INT_SRIGHT:
    tok = &rightequal;
    break;
  case CPUI_INT_AND:
    tok = &andequal;
    break;
  case CPUI_INT_OR:
    tok = &orequal;
    break;
  case CPUI_INT_XOR:
    tok = &xorequal;
    break;
  default:
    return false;
  }
  const Varnode *vn = op->getIn(0);
  if (op->getOut()->getHigh() != vn->getHigh()) return false;
  pushOp(tok,op);
  pushVnExplicit(vn,op);
  pushVnImplied(op->getIn(1),op,mods);
  recurse();
  return true;
}

void PrintC::emitExpression(const PcodeOp *op)
   
{
  const Varnode *outvn = op->getOut();
  if (outvn != (Varnode *)0) {
    if (option_inplace_ops && emitInplaceOp(op)) return;
    pushOp(&assignment,op);
    pushVnLHS(outvn,op);
  }
  else if (op->doesSpecialPrinting()) {
    // Printing of constructor syntax
    const PcodeOp *newop = op->getIn(1)->getDef();
    outvn = newop->getOut();
    pushOp(&assignment,newop);
    pushVnLHS(outvn,newop);
    opConstructor(op,true);
    recurse();
    return;
  }
    // If STORE, print  *( ) = ( )
    // If BRANCH, print nothing
    // If CBRANCH, print condition  ( )
    // If BRANCHIND, print switch( )
    // If CALL, CALLIND, CALLOTHER  print  call
    // If RETURN,   print return ( )
  op->getOpcode()->push(this,op,(PcodeOp *)0);
  recurse();
}

void PrintC::emitVarDecl(const Symbol *sym)

{
  int4 id = emit->beginVarDecl(sym);

  pushTypeStart(sym->getType(),false);
  pushSymbol(sym,(Varnode *)0,(PcodeOp *)0);
  pushTypeEnd(sym->getType());
  recurse();
  
  emit->endVarDecl(id);
}

void PrintC::emitVarDeclStatement(const Symbol *sym)

{
  emit->tagLine();
  emitVarDecl(sym);
  emit->print(";");
}

bool PrintC::emitScopeVarDecls(const Scope *scope,int4 cat)

{
  bool notempty = false;
  
  if (cat >= 0) {		// If a category is specified
    int4 sz = scope->getCategorySize(cat);
    for(int4 i=0;i<sz;++i) {
      Symbol *sym = scope->getCategorySymbol(cat,i);
      // Slightly different handling for categorized symbols (cat=1 is dynamic symbols)
      if (sym->getName().size() == 0) continue;
      if (sym->isNameUndefined()) continue;
      notempty = true;
      emitVarDeclStatement(sym);
    }
    return notempty;
  }
  MapIterator iter = scope->begin();
  MapIterator enditer = scope->end();
  for(;iter!=enditer;++iter) {
    const SymbolEntry *entry = *iter;
    if (entry->isPiece()) continue; // Don't do a partial entry
    Symbol *sym = entry->getSymbol();
    if (sym->getCategory() != cat) continue;
    if (sym->getName().size() == 0) continue;
    if (dynamic_cast<FunctionSymbol *>(sym) != (FunctionSymbol *)0)
      continue;
    if (dynamic_cast<LabSymbol *>(sym) != (LabSymbol *)0)
      continue;
    if (sym->isMultiEntry()) {
      if (sym->getFirstWholeMap() != entry)
	continue;		// Only emit the first SymbolEntry for declaration of multi-entry Symbol
    }
    notempty = true;
    emitVarDeclStatement(sym);
  }
  list<SymbolEntry>::const_iterator iter_d = scope->beginDynamic();
  list<SymbolEntry>::const_iterator enditer_d = scope->endDynamic();
  for(;iter_d!=enditer_d;++iter_d) {
    const SymbolEntry *entry = &(*iter_d);
    if (entry->isPiece()) continue; // Don't do a partial entry
    Symbol *sym = (*iter_d).getSymbol();
    if (sym->getCategory() != cat) continue;
    if (sym->getName().size() == 0) continue;
    if (dynamic_cast<FunctionSymbol *>(sym) != (FunctionSymbol *)0)
      continue;
    if (dynamic_cast<LabSymbol *>(sym) != (LabSymbol *)0)
      continue;
    if (sym->isMultiEntry()) {
      if (sym->getFirstWholeMap() != entry)
	continue;
    }
    notempty = true;
    emitVarDeclStatement(sym);
  }

  return notempty;
}

void PrintC::emitFunctionDeclaration(const Funcdata *fd)
{
  const FuncProto *proto = &fd->getFuncProto();
  int4 id = emit->beginFuncProto();
  emitPrototypeOutput(proto,fd);
  emit->spaces(1);
  if (option_convention) {
    if (fd->getFuncProto().hasModel()) {
      if (!fd->getFuncProto().hasMatchingModel(fd->getArch()->defaultfp)) { // If not the default
	emit->print(fd->getFuncProto().getModelName().c_str(),EmitXml::keyword_color);
	emit->spaces(1);
      }
    }
  }
  int4 id1 = emit->openGroup();
  emitSymbolScope(fd->getSymbol());
  emit->tagFuncName(fd->getName().c_str(),EmitXml::funcname_color,
		    fd,(PcodeOp *)0);

  emit->spaces(function_call.spacing,function_call.bump);
  int4 id2 = emit->openParen('(');
  emit->spaces(0,function_call.bump);
  pushScope(fd->getScopeLocal());		// Enter the function's scope for parameters
  emitPrototypeInputs(proto);
  emit->closeParen(')',id2);
  emit->closeGroup(id1);

  emit->endFuncProto(id);
}

/// For the given scope and all of its children that are not \e function scopes,
/// emit a variable declaration for each symbol.
/// \param scope is the given scope
void PrintC::emitGlobalVarDeclsRecursive(Scope *scope)

{
  if (!scope->isGlobal()) return;
  emitScopeVarDecls(scope,-1);
  ScopeMap::const_iterator iter,enditer;
  iter = scope->childrenBegin();
  enditer = scope->childrenEnd();
  for(;iter!=enditer;++iter) {
    emitGlobalVarDeclsRecursive((*iter).second);
  }
}

void PrintC::docAllGlobals(void)

{
  int4 id = emit->beginDocument();
  emitGlobalVarDeclsRecursive(glb->symboltab->getGlobalScope());
  emit->tagLine();
  emit->endDocument(id);
  emit->flush();
}

void PrintC::docSingleGlobal(const Symbol *sym)

{
  int4 id = emit->beginDocument();
  emitVarDeclStatement(sym);
  emit->tagLine();		// Extra line
  emit->endDocument(id);
  emit->flush();
}

void PrintC::docFunction(const Funcdata *fd)

{
  uint4 modsave = mods;
  if (!fd->isProcStarted())
    throw RecovError("Function not decompiled");
  if ((!isSet(flat))&&(fd->hasNoStructBlocks()))
    throw RecovError("Function not fully decompiled. No structure present.");
  try {
    commsorter.setupFunctionList(instr_comment_type|head_comment_type,fd,*fd->getArch()->commentdb,option_unplaced);
    int4 id1 = emit->beginFunction(fd);
    emitCommentFuncHeader(fd);
    emit->tagLine();
    emitFunctionDeclaration(fd);	// Causes us to enter function's scope
    emit->tagLine();
    emit->tagLine();
    int4 id = emit->startIndent();
    emit->print("{");
    emitLocalVarDecls(fd);
    if (isSet(flat))
      emitBlockGraph(&fd->getBasicBlocks());
    else
      emitBlockGraph(&fd->getStructure());
    popScope();				// Exit function's scope
    emit->stopIndent(id);
    emit->tagLine();
    emit->print("}");
    emit->tagLine();
    emit->endFunction(id1);
    emit->flush();
#ifdef CPUI_DEBUG
    if ((mods != modsave)||(!isModStackEmpty()))
      throw RecovError("Printing modification stack has not been purged");
#endif
    mods = modsave;
  }
  catch(LowlevelError &err) {
    clear();		       // Don't leave printer in partial state
    throw err;
  }
}

void PrintC::emitBlockBasic(const BlockBasic *bb)

{
  const PcodeOp *inst;
  bool separator;

  commsorter.setupBlockList(bb);
  emitLabelStatement(bb);	// Print label (for flat prints)
  if (isSet(only_branch)) {
    inst = bb->lastOp();
    if (inst->isBranch())
      emitExpression(inst);	// Only print branch instruction
  }
  else {
    separator = false;
    list<PcodeOp *>::const_iterator iter;
    for(iter=bb->beginOp();iter!=bb->endOp();++iter) {
      inst = *iter;
      if (inst->notPrinted()) continue;
      if (inst->isBranch()) {
	if (isSet(no_branch)) continue;
	// A straight branch is always printed by
	// the block classes
	if (inst->code() == CPUI_BRANCH) continue;
      }
      const Varnode *vn = inst->getOut();
      if ((vn!=(const Varnode *)0)&&(vn->isImplied()))
	continue;
      if (separator) {
	if (isSet(comma_separate)) {
	  emit->print(",");
	  emit->spaces(1);
	}
	else {
	  emitCommentGroup(inst);
	  emit->tagLine();
	}
      }
      else if (!isSet(comma_separate)) {
	emitCommentGroup(inst);
	emit->tagLine();
      }
      emitStatement(inst);
      separator = true;
    }
				// If we are printing flat structure and there
				// is no longer a normal fallthru, print a goto
    if (isSet(flat)&&isSet(nofallthru)) {
      inst = bb->lastOp();
      emit->tagLine();
      int4 id = emit->beginStatement(inst);
      emit->print("goto",EmitXml::keyword_color);
      emit->spaces(1);
      if (bb->sizeOut()==2) {
	if (inst->isFallthruTrue())
	  emitLabel(bb->getOut(1));
	else
	  emitLabel(bb->getOut(0));
      }
      else
	emitLabel(bb->getOut(0));
      emit->print(";");
      emit->endStatement(id);
    }
    emitCommentGroup((const PcodeOp *)0); // Any remaining comments
  }
}

void PrintC::emitBlockGraph(const BlockGraph *bl)

{
  const vector<FlowBlock *> &list(bl->getList());
  vector<FlowBlock *>::const_iterator iter;

  for(iter=list.begin();iter!=list.end();++iter) {
    int4 id = emit->beginBlock(*iter);
    (*iter)->emit(this);
    emit->endBlock(id);
  }
}

void PrintC::emitBlockCopy(const BlockCopy *bl)

{
  emitAnyLabelStatement(bl);
  bl->subBlock(0)->emit(this);
}

void PrintC::emitBlockGoto(const BlockGoto *bl)

{
  pushMod();
  setMod(no_branch);
  bl->getBlock(0)->emit(this);
  popMod();
				// Make sure we don't print goto, if it is the
				// next block to be printed
  if (bl->gotoPrints()) {
    emit->tagLine();
    emitGotoStatement(bl->getBlock(0),bl->getGotoTarget(),bl->getGotoType());
  }
}

void PrintC::emitBlockLs(const BlockList *bl)

{
  int4 i;
  FlowBlock *subbl;

  if (isSet(only_branch)) {
    subbl = bl->getBlock(bl->getSize()-1);
    subbl->emit(this);
    return;
  }

  if (bl->getSize()==0) return;
  i = 0;
  subbl = bl->getBlock(i++);
  int4 id1 = emit->beginBlock(subbl);
  if (i==bl->getSize()) {
    subbl->emit(this);
    emit->endBlock(id1);
    return;
  }
  pushMod();
  if (!isSet(flat))
    setMod(no_branch);
  if (bl->getBlock(i) != subbl->nextInFlow()) {
    pushMod();
    setMod(nofallthru);
    subbl->emit(this);
    popMod();
  }
  else {
    subbl->emit(this);
  }
  emit->endBlock(id1);

  while(i<bl->getSize()-1) {
    subbl = bl->getBlock(i++);
    int4 id2 = emit->beginBlock(subbl);
    if (bl->getBlock(i) != subbl->nextInFlow()) {
      pushMod();
      setMod(nofallthru);
      subbl->emit(this);
      popMod();
    }
    else
      subbl->emit(this);
    emit->endBlock(id2);
  }
  popMod();
  subbl = bl->getBlock(i);		// The final block
  int4 id3 = emit->beginBlock(subbl);
  subbl->emit(this);		// Pass original no_branch state
  emit->endBlock(id3);
}

void PrintC::emitBlockCondition(const BlockCondition *bl)

{
  // FIXME: get rid of parens and properly emit && and ||
  if (isSet(no_branch)) {
    int4 id = emit->beginBlock(bl->getBlock(0));
    bl->getBlock(0)->emit(this);
    emit->endBlock(id);
    return;
  }
  if (isSet(only_branch) || isSet(comma_separate)) {
    int4 id = emit->openParen('(');
    bl->getBlock(0)->emit(this);
    pushMod();
    unsetMod(only_branch);
				// Notice comma_separate placed only on second block
    setMod(comma_separate);

    // Set up OpToken so it is emitted as if on the stack
    ReversePolish pol;
    pol.op = (PcodeOp *)0;
    pol.visited = 1;
    if (bl->getOpcode() == CPUI_BOOL_AND)
      pol.tok = &boolean_and;
    else
      pol.tok = &boolean_or;
    emitOp(pol);

    int4 id2 = emit->openParen('(');
    bl->getBlock(1)->emit(this);
    emit->closeParen(')',id2);
    popMod();
    emit->closeParen(')',id);
  }
}

void PrintC::emitBlockIf(const BlockIf *bl)

{
  const PcodeOp *op;

				// if block never prints final branch
				// so no_branch and only_branch don't matter
				// and shouldn't be passed automatically to
				// the subblocks
  pushMod();
  unsetMod(no_branch|only_branch);

  pushMod();
  setMod(no_branch);
  bl->getBlock(0)->emit(this);
  popMod();
  emit->tagLine();
  op = bl->getBlock(0)->lastOp();
  emit->tagOp("if",EmitXml::keyword_color,op);
  emit->spaces(1);
  pushMod();
  setMod(only_branch);
  bl->getBlock(0)->emit(this);
  popMod();
  if (bl->getGotoTarget() != (FlowBlock *)0) {
    emit->spaces(1);
    emitGotoStatement(bl->getBlock(0),bl->getGotoTarget(),bl->getGotoType());
    popMod();
    return;
  }
  
  setMod(no_branch);
  emit->spaces(1);
  int4 id = emit->startIndent();
  emit->print("{");
  int4 id1 = emit->beginBlock(bl->getBlock(1));
  bl->getBlock(1)->emit(this);
  emit->endBlock(id1);
  emit->stopIndent(id);
  emit->tagLine();
  emit->print("}");
  if (bl->getSize()==3) {
    emit->tagLine();
    emit->print("else",EmitXml::keyword_color);
    emit->spaces(1);
    int4 id = emit->startIndent();
    emit->print("{");
    int4 id2 = emit->beginBlock(bl->getBlock(2));
    bl->getBlock(2)->emit(this);
    emit->endBlock(id2);
    emit->stopIndent(id);
    emit->tagLine();
    emit->print("}");
  }
  popMod();
}

void PrintC::emitBlockWhileDo(const BlockWhileDo *bl)

{
  const PcodeOp *op;
  int4 indent;
				// whiledo block NEVER prints final branch
  pushMod();
  unsetMod(no_branch|only_branch);
  emitAnyLabelStatement(bl);
  emit->tagLine();
  op = bl->getBlock(0)->lastOp();
  if (bl->hasOverflowSyntax()) {
    // Print conditional block as
    //     while( true ) {
    //       conditionbody ...
    //       if (conditionalbranch) break;
    emit->tagOp("while",EmitXml::keyword_color,op);
    int4 id1 = emit->openParen('(');
    emit->spaces(1);
    emit->print("true",EmitXml::const_color);
    emit->spaces(1);
    emit->closeParen(')',id1);
    emit->spaces(1);
    indent = emit->startIndent();
    emit->print("{");
    pushMod();
    setMod(no_branch);
    bl->getBlock(0)->emit(this);
    popMod();
    emit->tagLine();
    emit->tagOp("if",EmitXml::keyword_color,op);
    emit->spaces(1);
    pushMod();
    setMod(only_branch);
    bl->getBlock(0)->emit(this);
    popMod();
    emit->spaces(1);
    emitGotoStatement(bl->getBlock(0),(const FlowBlock *)0,FlowBlock::f_break_goto);
  }
  else {
    // Print conditional block "normally" as
    //     while(condition) {
    emit->tagOp("while",EmitXml::keyword_color,op);
    emit->spaces(1);
    int4 id1 = emit->openParen('(');
    pushMod();
    setMod(comma_separate);
    bl->getBlock(0)->emit(this);
    popMod();
    emit->closeParen(')',id1);
    emit->spaces(1);
    indent = emit->startIndent();
    emit->print("{");
  }
  setMod(no_branch); // Dont print goto at bottom of clause
  int4 id2 = emit->beginBlock(bl->getBlock(1));
  bl->getBlock(1)->emit(this);
  emit->endBlock(id2);
  emit->stopIndent(indent);
  emit->tagLine();
  emit->print("}");
  popMod();
}

void PrintC::emitBlockDoWhile(const BlockDoWhile *bl)

{
  const PcodeOp *op;

				// dowhile block NEVER prints final branch
  pushMod();
  unsetMod(no_branch|only_branch);
  emitAnyLabelStatement(bl);
  emit->tagLine();
  emit->print("do",EmitXml::keyword_color);
  emit->spaces(1);
  int4 id = emit->startIndent();
  emit->print("{");
  pushMod();
  int4 id2 = emit->beginBlock(bl->getBlock(0));
  setMod(no_branch);
  bl->getBlock(0)->emit(this);
  emit->endBlock(id2);
  popMod();
  emit->stopIndent(id);
  emit->tagLine();
  emit->print("}");
  emit->spaces(1);
  op = bl->getBlock(0)->lastOp();
  emit->tagOp("while",EmitXml::keyword_color,op);
  emit->spaces(1);
  setMod(only_branch);
  bl->getBlock(0)->emit(this);
  emit->print(";");
  popMod();
}

void PrintC::emitBlockInfLoop(const BlockInfLoop *bl)

{
  const PcodeOp *op;

  pushMod();
  unsetMod(no_branch|only_branch);
  emitAnyLabelStatement(bl);
  emit->tagLine();
  emit->print("do",EmitXml::keyword_color);
  emit->spaces(1);
  int4 id = emit->startIndent();
  emit->print("{");
  int4 id1 = emit->beginBlock(bl->getBlock(0));
  bl->getBlock(0)->emit(this);
  emit->endBlock(id1);
  emit->stopIndent(id);
  emit->tagLine();
  emit->print("}");
  emit->spaces(1);
  op = bl->getBlock(0)->lastOp();
  emit->tagOp("while",EmitXml::keyword_color,op);
  int4 id2 = emit->openParen('(');
  emit->spaces(1);
  emit->print("true",EmitXml::const_color);
  emit->spaces(1);
  emit->closeParen(')',id2);
  emit->print(";");
  popMod();
}

/// Given a \e switch block and an index indicating a particular \e case block,
/// look up all the labels associated with that \e case and emit them
/// using formal labels with the \b case keyword and a ':' terminator.
/// \param casenum is the given index of the \e case block
/// \param switchbl is the root block of the switch
void PrintC::emitSwitchCase(int4 casenum,const BlockSwitch *switchbl)

{
  int4 i,num;
  uintb val;
  const Datatype *ct;
    
  ct = switchbl->getSwitchType();

  if (switchbl->isDefaultCase(casenum)) {
    emit->tagLine();
    emit->print("default",EmitXml::keyword_color);
    emit->print(":");
  }
  else {
    num = switchbl->getNumLabels(casenum);
    for(i=0;i<num;++i) {
      val = switchbl->getLabel(casenum,i);
      emit->tagLine();
      emit->print("case",EmitXml::keyword_color);
      emit->spaces(1);
      pushConstant(val,ct,(Varnode *)0,(PcodeOp *)0);
      recurse();
      emit->print(":");
    }
  }
}

/// Check for an explicit label that has been registered with the basic block.
/// Otherwise, construct a generic label based on the entry address
/// of the block.  Emit the label as a single token.
/// \param bl is the given block
void PrintC::emitLabel(const FlowBlock *bl)

{
  bl = bl->getFrontLeaf();
  if (bl == (FlowBlock *)0) return;
  BlockBasic *bb = (BlockBasic *)bl->subBlock(0);
  Address addr = bb->getEntryAddr();
  const AddrSpace *spc = addr.getSpace();
  uintb off = addr.getOffset();
  if (!bb->hasSpecialLabel()) {
    if (bb->getType() == FlowBlock::t_basic) {
      const Scope *scope = ((const BlockBasic *)bb)->getFuncdata()->getScopeLocal();
      Symbol *sym = scope->queryCodeLabel(addr);
      if (sym != (Symbol *)0) {
	emit->tagLabel(sym->getName().c_str(),EmitXml::no_color,spc,off);
	return;
      }
    }
  }
  ostringstream lb;
  if (bb->isJoined())
    lb << "joined_";
  else if (bb->isDuplicated())
    lb << "dup_";
  else
    lb << "code_";
  lb << addr.getShortcut();
  addr.printRaw(lb);
  emit->tagLabel(lb.str().c_str(),EmitXml::no_color,spc,off);
}

/// If the basic block is the destination of a \b goto statement, emit a
/// label for the block followed by the ':' terminator.
/// \param bl is the given control-flow block
void PrintC::emitLabelStatement(const FlowBlock *bl)

{
  if (isSet(only_branch)) return;

  if (isSet(flat)) { // Printing flat version
    if (!bl->isJumpTarget()) return; // Print all jump targets
  }
  else {			// Printing structured version
    if (!bl->isUnstructuredTarget()) return;
    if (bl->getType() != FlowBlock::t_copy) return;
				// Only print labels that have unstructured jump to them
  }
  emit->tagLine(0);
  emitLabel(bl);
  emit->print(":");
}

/// The block does not have to be a basic block.  This routine finds the entry basic
/// block and prints any necessary labels for that.
/// \param bl is the given control-flow block
void PrintC::emitAnyLabelStatement(const FlowBlock *bl)

{
  if (bl->isLabelBumpUp()) return; // Label printed by someone else
  bl = bl->getFrontLeaf();
  if (bl == (FlowBlock *)0) return;
  emitLabelStatement(bl);
}
  
/// Collect any comment lines the sorter has associated with a statement
/// rooted at a given PcodeOp and emit them using appropriate delimiters
/// \param inst is the given PcodeOp
void PrintC::emitCommentGroup(const PcodeOp *inst)

{
  commsorter.setupOpList(inst);
  while(commsorter.hasNext()) {
    Comment *comm = commsorter.getNext();
    if ((instr_comment_type & comm->getType())==0) continue;
    emitLineComment(-1,comm);
  }
}

/// Collect all comment lines marked as \e header for the function and
/// emit them with the appropriate delimiters.
/// \param fd is the given function
void PrintC::emitCommentFuncHeader(const Funcdata *fd)

{
  bool extralinebreak = false;
  commsorter.setupHeader(CommentSorter::header_basic);
  while(commsorter.hasNext()) {
    Comment *comm = commsorter.getNext();
    if ((head_comment_type & comm->getType())==0) continue;
    emitLineComment(0,comm);
    extralinebreak = true;
  }
  if (option_unplaced) {
    if (extralinebreak)
      emit->tagLine();
    extralinebreak = false;
    commsorter.setupHeader(CommentSorter::header_unplaced);
    while(commsorter.hasNext()) {
      Comment *comm = commsorter.getNext();
      if (!extralinebreak) {
	Comment label(Comment::warningheader,fd->getAddress(),fd->getAddress(),0,
		      "Comments that could not be placed in the function body:");
	emitLineComment(0,&label);
	extralinebreak = true;
      }
      emitLineComment(1,comm);
    }
  }
  if (option_nocasts) {
    if (extralinebreak)
      emit->tagLine();
    Comment comm(Comment::warningheader,fd->getAddress(),fd->getAddress(),0,
		 "DISPLAY WARNING: Type casts are NOT being printed");
    emitLineComment(0,&comm);
    extralinebreak = true;
  }
  if (extralinebreak)
    emit->tagLine();		// Extra linebreak if comment exists
}

void PrintC::emitBlockSwitch(const BlockSwitch *bl)

{
  FlowBlock *bl2;

  pushMod();
  unsetMod(no_branch|only_branch);
  pushMod();
  setMod(no_branch);
  bl->getSwitchBlock()->emit(this);
  popMod();
  emit->tagLine();
  pushMod();
  setMod(only_branch|comma_separate);
  bl->getSwitchBlock()->emit(this);
  popMod();
  emit->spaces(1);
  emit->print("{");

  for(int4 i=0;i<bl->getNumCaseBlocks();++i) {
    emitSwitchCase(i,bl);
    int4 id = emit->startIndent();
    if (bl->getGotoType(i)!=0) {
      emit->tagLine();
      emitGotoStatement(bl->getBlock(0),bl->getCaseBlock(i),bl->getGotoType(i));
    }
    else {
      bl2 = bl->getCaseBlock(i);
      int4 id2 = emit->beginBlock(bl2);
      bl2->emit(this);
      if (bl->isExit(i)&&(i!=bl->getNumCaseBlocks()-1)) {	// Blocks that formally exit the switch
	emit->tagLine();
	emitGotoStatement(bl2,(const FlowBlock *)0,FlowBlock::f_break_goto); // need an explicit break statement
      }
      emit->endBlock(id2);
    }
    emit->stopIndent(id);
  }
  emit->tagLine();
  emit->print("}");
  popMod();
}

/// \brief Create a generic function name base on the entry point address
///
/// \param addr is the entry point address of the function
/// \return the generated name
string PrintC::genericFunctionName(const Address &addr)

{
  ostringstream s;

  s << "func_";
  addr.printRaw(s);
  return s.str();
}

/// \brief Generate a generic name for an unnamed data-type
///
/// \param ct is the given data-type
/// \return the generated name
string PrintC::genericTypeName(const Datatype *ct)

{
  ostringstream s;
  switch(ct->getMetatype()) {
  case TYPE_INT:
    s << "unkint";
    break;
  case TYPE_UINT:
    s << "unkuint";
    break;
  case TYPE_UNKNOWN:
    s << "unkbyte";
    break;
  case TYPE_SPACEBASE:
    s << "BADSPACEBASE";
    return s.str();
  case TYPE_FLOAT:
    s << "unkfloat";
    break;
  default:
    s << "BADTYPE";
    return s.str();
  }
  s << dec << ct->getSize();
  return s.str();
}<|MERGE_RESOLUTION|>--- conflicted
+++ resolved
@@ -388,7 +388,6 @@
   pushOp(&function_call,op);
   string nm = op->getOpcode()->getOperatorName(op);
   pushAtom(Atom(nm,optoken,EmitXml::no_color,op));
-<<<<<<< HEAD
   bool outArr = op->getOut()->getHigh()->getType()->getMetatype() != TYPE_ARRAY;
   bool in0Arr = op->getIn(0)->getHigh()->getType()->getMetatype() != TYPE_ARRAY;
   ostringstream s;
@@ -426,30 +425,6 @@
   }
   if (outArr)
     pushType(op->getOut()->getHigh()->getType());
-=======
-  if (op->numInput() == 2) {
-    pushOp(&comma,op);
-    if (op->getOut()->getHigh()->getType()->getMetatype() == TYPE_ARRAY) {
-      pushVnImplied(op->getIn(1),op,mods);
-      pushVnImplied(op->getIn(0),op,mods);
-    }
-    else {
-      pushVnImplied(op->getIn(0),op,mods);
-      pushOp(&comma,op);
-      pushVnImplied(op->getIn(1),op,mods);
-      pushType(op->getOut()->getHigh()->getType());
-    }
-  }
-  else {
-    if (op->getOut()->getHigh()->getType()->getMetatype() == TYPE_ARRAY)
-      pushVnImplied(op->getIn(0),op,mods);
-    else {
-      pushOp(&comma,op);
-      pushVnImplied(op->getIn(0),op,mods);
-      pushType(op->getOut()->getHigh()->getType());
-    }
-  }
->>>>>>> 16d69fde
 }
 
 void PrintC::opConv(const PcodeOp *op)
@@ -1868,7 +1843,6 @@
       ostringstream s;
       s << "SUB" << sym->getType()->getSize() << '_' << sz;
       pushAtom(Atom(s.str(),optoken,EmitXml::no_color,op));
-<<<<<<< HEAD
       s.str("");
       pushOp(&comma,op);
       if (sym->getType()->getMetatype() != TYPE_ARRAY) {
@@ -1884,17 +1858,6 @@
       else {
         pushOp(&comma,op);
         pushAtom(Atom(s.str(),vartoken,EmitXml::const_color,op,vn));
-=======
-      pushOp(&comma,op);
-      pushSymbol(sym,vn,op);
-      ostringstream val;
-      val << off;
-      if (outtype->getMetatype() == TYPE_ARRAY)
-        pushAtom(Atom(val.str(),vartoken,EmitXml::const_color,op,vn));
-      else {
-        pushOp(&comma,op);
-        pushAtom(Atom(val.str(),vartoken,EmitXml::const_color,op,vn));
->>>>>>> 16d69fde
         pushType(outtype);
       }
       ct = (Datatype *)0;
