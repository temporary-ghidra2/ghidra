eclipse {
<<<<<<< HEAD
	project {
		name  = '___root'
		resourceFilter {
			appliesTo = 'FILES_AND_FOLDERS'
			type = 'EXCLUDE_ALL'
			matcher {
				id = 'org.eclipse.ui.ide.multiFilter'
				arguments = '1.0-projectRelativePath-matches-true-false-.gradle'
			}
		}
		resourceFilter {
			appliesTo = 'FOLDERS'
			type = 'EXCLUDE_ALL'
			matcher {
				id = 'org.eclipse.ui.ide.multiFilter'
				arguments = '1.0-name-matches-true-false-GhidraTest'
			}
		}          
		resourceFilter {
			appliesTo = 'FOLDERS'
			type = 'EXCLUDE_ALL'
			matcher {
				id = 'org.eclipse.ui.ide.multiFilter'
				arguments = '1.0-name-matches-false-false-Features'
			}
		}     
		resourceFilter {
			appliesTo = 'FOLDERS'
			type = 'EXCLUDE_ALL'
			matcher {
				id = 'org.eclipse.ui.ide.multiFilter'
				arguments = '1.0-name-matches-false-false-Framework'
			}
		}     
		resourceFilter {
			appliesTo = 'FOLDERS'
			type = 'EXCLUDE_ALL'
			matcher {
				id = 'org.eclipse.ui.ide.multiFilter'
				arguments = '1.0-name-matches-false-false-Processors'
			}
		}     
		resourceFilter {
			appliesTo = 'FOLDERS'
			type = 'EXCLUDE_ALL'
			matcher {
				id = 'org.eclipse.ui.ide.multiFilter'
				arguments = '1.0-name-matches-false-false-Test'
			}
		}     
		resourceFilter {
			appliesTo = 'FOLDERS'
			type = 'EXCLUDE_ALL'
			matcher {
				id = 'org.eclipse.ui.ide.multiFilter'
				arguments = '1.0-name-matches-false-false-ProcessorTest'
			}
		}     
		resourceFilter {
			appliesTo = 'FOLDERS'
			type = 'EXCLUDE_ALL'
			matcher {
				id = 'org.eclipse.ui.ide.multiFilter'
				arguments = '1.0-name-matches-false-false-Configurations'
			}
		}     
		resourceFilter {
			appliesTo = 'FOLDERS'
			type = 'EXCLUDE_ALL'
			matcher {
				id = 'org.eclipse.ui.ide.multiFilter'
				arguments = '1.0-name-matches-false-false-Extensions'
			}
		}     
		resourceFilter {
			appliesTo = 'FOLDERS'
			type = 'EXCLUDE_ALL'
			matcher {
				id = 'org.eclipse.ui.ide.multiFilter'
				arguments = '1.0-name-matches-false-false-RuntimeScripts'
			}
		}     
		resourceFilter {
			appliesTo = 'FILES_AND_FOLDERS'
			type = 'EXCLUDE_ALL'
			matcher {
				id = 'org.eclipse.ui.ide.multiFilter'
				arguments = '1.0-name-matches-true-false-GhidraBuild'
			}
		}     
		resourceFilter {
			appliesTo = 'FOLDERS'
			type = 'EXCLUDE_ALL'
			matcher {
				id = 'org.eclipse.ui.ide.multiFilter'
				arguments = '1.0-name-matches-false-false-Dev'
			}
		}     
		resourceFilter {
			appliesTo = 'FILES_AND_FOLDERS'
			type = 'EXCLUDE_ALL'
			matcher {
				id = 'org.eclipse.ui.ide.multiFilter'
				arguments = '1.0-name-matches-false-true-CabExtract'
			}
		}
		resourceFilter {
			appliesTo = 'FILES_AND_FOLDERS'
			type = 'EXCLUDE_ALL'
			matcher {
				id = 'org.eclipse.ui.ide.multiFilter'
				arguments = '1.0-name-matches-false-false-GhidraDocs'
			}
		}     
		resourceFilter {
			appliesTo = 'FILES_AND_FOLDERS'
			type = 'EXCLUDE_ALL'
			matcher {
				id = 'org.eclipse.ui.ide.multiFilter'
				arguments = '1.0-name-matches-false-false-DMG'
			}
		}
		resourceFilter {
			appliesTo = 'FILES_AND_FOLDERS'
			type = 'EXCLUDE_ALL'
			matcher {
				id = 'org.eclipse.ui.ide.multiFilter'
				arguments = '1.0-name-matches-false-false-DemanglerGnu'
			}
		}
		resourceFilter {
			appliesTo = 'FOLDERS'
			type = 'EXCLUDE_ALL'
			matcher {
				id = 'org.eclipse.ui.ide.multiFilter'
				arguments = '1.0-name-matches-false-false-dist'
			}
		}   
	}
}
=======
   project {
     name  = '___root'
     resourceFilter {
       appliesTo = 'FILES_AND_FOLDERS'
       type = 'EXCLUDE_ALL'
       matcher {
         id = 'org.eclipse.ui.ide.multiFilter'
         arguments = '1.0-projectRelativePath-matches-true-false-.gradle'
       }
     }
     resourceFilter {
       appliesTo = 'FOLDERS'
       type = 'EXCLUDE_ALL'
       matcher {
         id = 'org.eclipse.ui.ide.multiFilter'
         arguments = '1.0-name-matches-true-false-GhidraTest'
       }
     }          
     resourceFilter {
       appliesTo = 'FOLDERS'
       type = 'EXCLUDE_ALL'
       matcher {
         id = 'org.eclipse.ui.ide.multiFilter'
         arguments = '1.0-name-matches-false-false-Features'
       }
     }     
     resourceFilter {
       appliesTo = 'FOLDERS'
       type = 'EXCLUDE_ALL'
       matcher {
         id = 'org.eclipse.ui.ide.multiFilter'
         arguments = '1.0-name-matches-false-false-Framework'
       }
     }     
     resourceFilter {
       appliesTo = 'FOLDERS'
       type = 'EXCLUDE_ALL'
       matcher {
         id = 'org.eclipse.ui.ide.multiFilter'
         arguments = '1.0-name-matches-false-false-Processors'
       }
     }     
     resourceFilter {
       appliesTo = 'FOLDERS'
       type = 'EXCLUDE_ALL'
       matcher {
         id = 'org.eclipse.ui.ide.multiFilter'
         arguments = '1.0-name-matches-false-false-Test'
       }
     }     
     resourceFilter {
       appliesTo = 'FOLDERS'
       type = 'EXCLUDE_ALL'
       matcher {
         id = 'org.eclipse.ui.ide.multiFilter'
         arguments = '1.0-name-matches-false-false-ProcessorTest'
       }
     }     
     resourceFilter {
       appliesTo = 'FOLDERS'
       type = 'EXCLUDE_ALL'
       matcher {
         id = 'org.eclipse.ui.ide.multiFilter'
         arguments = '1.0-name-matches-false-false-Configurations'
       }
     }     
     resourceFilter {
       appliesTo = 'FOLDERS'
       type = 'EXCLUDE_ALL'
       matcher {
         id = 'org.eclipse.ui.ide.multiFilter'
         arguments = '1.0-name-matches-false-false-Extensions'
       }
     }     
     resourceFilter {
       appliesTo = 'FOLDERS'
       type = 'EXCLUDE_ALL'
       matcher {
         id = 'org.eclipse.ui.ide.multiFilter'
         arguments = '1.0-name-matches-false-false-RuntimeScripts'
       }
     }     
     resourceFilter {
       appliesTo = 'FILES_AND_FOLDERS'
       type = 'EXCLUDE_ALL'
       matcher {
         id = 'org.eclipse.ui.ide.multiFilter'
         arguments = '1.0-name-matches-true-false-GhidraBuild'
       }
     }     
     resourceFilter {
       appliesTo = 'FOLDERS'
       type = 'EXCLUDE_ALL'
       matcher {
         id = 'org.eclipse.ui.ide.multiFilter'
         arguments = '1.0-name-matches-false-false-Dev'
       }
     }     
     resourceFilter {
       appliesTo = 'FILES_AND_FOLDERS'
       type = 'EXCLUDE_ALL'
       matcher {
         id = 'org.eclipse.ui.ide.multiFilter'
         arguments = '1.0-name-matches-false-false-GhidraDocs'
       }
     }
     resourceFilter {
       appliesTo = 'FILES_AND_FOLDERS'
       type = 'EXCLUDE_ALL'
       matcher {
         id = 'org.eclipse.ui.ide.multiFilter'
         arguments = '1.0-name-matches-false-true-CabExtract'
       }
     }      
     resourceFilter {
       appliesTo = 'FILES_AND_FOLDERS'
       type = 'EXCLUDE_ALL'
       matcher {
         id = 'org.eclipse.ui.ide.multiFilter'
         arguments = '1.0-name-matches-false-false-DMG'
       }
     }
     resourceFilter {
        appliesTo = 'FILES_AND_FOLDERS'
       type = 'EXCLUDE_ALL'
       matcher {
         id = 'org.eclipse.ui.ide.multiFilter'
         arguments = '1.0-name-matches-false-false-DemanglerGnu'
       }
     }
     resourceFilter {
       appliesTo = 'FILES_AND_FOLDERS'
       type = 'EXCLUDE_ALL'
       matcher {
         id = 'org.eclipse.ui.ide.multiFilter'
         arguments = '1.0-name-matches-false-true-GnuDisassembler'
       }
     }    
   }
 }
>>>>>>> fca9e847
<|MERGE_RESOLUTION|>--- conflicted
+++ resolved
@@ -1,146 +1,4 @@
 eclipse {
-<<<<<<< HEAD
-	project {
-		name  = '___root'
-		resourceFilter {
-			appliesTo = 'FILES_AND_FOLDERS'
-			type = 'EXCLUDE_ALL'
-			matcher {
-				id = 'org.eclipse.ui.ide.multiFilter'
-				arguments = '1.0-projectRelativePath-matches-true-false-.gradle'
-			}
-		}
-		resourceFilter {
-			appliesTo = 'FOLDERS'
-			type = 'EXCLUDE_ALL'
-			matcher {
-				id = 'org.eclipse.ui.ide.multiFilter'
-				arguments = '1.0-name-matches-true-false-GhidraTest'
-			}
-		}          
-		resourceFilter {
-			appliesTo = 'FOLDERS'
-			type = 'EXCLUDE_ALL'
-			matcher {
-				id = 'org.eclipse.ui.ide.multiFilter'
-				arguments = '1.0-name-matches-false-false-Features'
-			}
-		}     
-		resourceFilter {
-			appliesTo = 'FOLDERS'
-			type = 'EXCLUDE_ALL'
-			matcher {
-				id = 'org.eclipse.ui.ide.multiFilter'
-				arguments = '1.0-name-matches-false-false-Framework'
-			}
-		}     
-		resourceFilter {
-			appliesTo = 'FOLDERS'
-			type = 'EXCLUDE_ALL'
-			matcher {
-				id = 'org.eclipse.ui.ide.multiFilter'
-				arguments = '1.0-name-matches-false-false-Processors'
-			}
-		}     
-		resourceFilter {
-			appliesTo = 'FOLDERS'
-			type = 'EXCLUDE_ALL'
-			matcher {
-				id = 'org.eclipse.ui.ide.multiFilter'
-				arguments = '1.0-name-matches-false-false-Test'
-			}
-		}     
-		resourceFilter {
-			appliesTo = 'FOLDERS'
-			type = 'EXCLUDE_ALL'
-			matcher {
-				id = 'org.eclipse.ui.ide.multiFilter'
-				arguments = '1.0-name-matches-false-false-ProcessorTest'
-			}
-		}     
-		resourceFilter {
-			appliesTo = 'FOLDERS'
-			type = 'EXCLUDE_ALL'
-			matcher {
-				id = 'org.eclipse.ui.ide.multiFilter'
-				arguments = '1.0-name-matches-false-false-Configurations'
-			}
-		}     
-		resourceFilter {
-			appliesTo = 'FOLDERS'
-			type = 'EXCLUDE_ALL'
-			matcher {
-				id = 'org.eclipse.ui.ide.multiFilter'
-				arguments = '1.0-name-matches-false-false-Extensions'
-			}
-		}     
-		resourceFilter {
-			appliesTo = 'FOLDERS'
-			type = 'EXCLUDE_ALL'
-			matcher {
-				id = 'org.eclipse.ui.ide.multiFilter'
-				arguments = '1.0-name-matches-false-false-RuntimeScripts'
-			}
-		}     
-		resourceFilter {
-			appliesTo = 'FILES_AND_FOLDERS'
-			type = 'EXCLUDE_ALL'
-			matcher {
-				id = 'org.eclipse.ui.ide.multiFilter'
-				arguments = '1.0-name-matches-true-false-GhidraBuild'
-			}
-		}     
-		resourceFilter {
-			appliesTo = 'FOLDERS'
-			type = 'EXCLUDE_ALL'
-			matcher {
-				id = 'org.eclipse.ui.ide.multiFilter'
-				arguments = '1.0-name-matches-false-false-Dev'
-			}
-		}     
-		resourceFilter {
-			appliesTo = 'FILES_AND_FOLDERS'
-			type = 'EXCLUDE_ALL'
-			matcher {
-				id = 'org.eclipse.ui.ide.multiFilter'
-				arguments = '1.0-name-matches-false-true-CabExtract'
-			}
-		}
-		resourceFilter {
-			appliesTo = 'FILES_AND_FOLDERS'
-			type = 'EXCLUDE_ALL'
-			matcher {
-				id = 'org.eclipse.ui.ide.multiFilter'
-				arguments = '1.0-name-matches-false-false-GhidraDocs'
-			}
-		}     
-		resourceFilter {
-			appliesTo = 'FILES_AND_FOLDERS'
-			type = 'EXCLUDE_ALL'
-			matcher {
-				id = 'org.eclipse.ui.ide.multiFilter'
-				arguments = '1.0-name-matches-false-false-DMG'
-			}
-		}
-		resourceFilter {
-			appliesTo = 'FILES_AND_FOLDERS'
-			type = 'EXCLUDE_ALL'
-			matcher {
-				id = 'org.eclipse.ui.ide.multiFilter'
-				arguments = '1.0-name-matches-false-false-DemanglerGnu'
-			}
-		}
-		resourceFilter {
-			appliesTo = 'FOLDERS'
-			type = 'EXCLUDE_ALL'
-			matcher {
-				id = 'org.eclipse.ui.ide.multiFilter'
-				arguments = '1.0-name-matches-false-false-dist'
-			}
-		}   
-	}
-}
-=======
    project {
      name  = '___root'
      resourceFilter {
@@ -264,7 +122,7 @@
        }
      }
      resourceFilter {
-        appliesTo = 'FILES_AND_FOLDERS'
+       appliesTo = 'FILES_AND_FOLDERS'
        type = 'EXCLUDE_ALL'
        matcher {
          id = 'org.eclipse.ui.ide.multiFilter'
@@ -278,7 +136,14 @@
          id = 'org.eclipse.ui.ide.multiFilter'
          arguments = '1.0-name-matches-false-true-GnuDisassembler'
        }
-     }    
+     }
+     resourceFilter {
+       appliesTo = 'FOLDERS'
+       type = 'EXCLUDE_ALL'
+       matcher {
+         id = 'org.eclipse.ui.ide.multiFilter'
+         arguments = '1.0-name-matches-false-false-dist'
+       }
+	 }     
    }
- }
->>>>>>> fca9e847
+ }